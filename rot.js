/*
	This is rot.js, the ROguelike Toolkit in JavaScript.
<<<<<<< HEAD
	Version 0.4~dev, generated on Thu Feb 21 11:39:05 CET 2013.
=======
	Version 0.4~dev, generated on Sun Feb 10 15:57:42 CET 2013.
>>>>>>> e8178dc7
*/

/**
 * @namespace Top-level ROT namespace
 */
var ROT = {
	/**
	 * @returns {bool} Is rot.js supported by this browser?
	 */
	isSupported: function() {
		return !!(document.createElement("canvas").getContext && Function.prototype.bind);
	},

	/** Default with for display and map generators */
	DEFAULT_WIDTH: 80,
	/** Default height for display and map generators */
	DEFAULT_HEIGHT: 25,

	/** Directional constants. Ordering is important! */
	DIRS: {
		"4": [
			[ 0, -1],
			[ 1,  0],
			[ 0,  1],
			[-1,  0]
		],
		"8": [
			[ 0, -1],
			[ 1, -1],
			[ 1,  0],
			[ 1,  1],
			[ 0,  1],
			[-1,  1],
			[-1,  0],
			[-1, -1]
		],
		"6": [
			[-1, -1],
			[ 1, -1],
			[ 2,  0],
			[ 1,  1],
			[-1,  1],
			[-2,  0]
		]
	},

	/** Cancel key. */
	VK_CANCEL: 3, 
	/** Help key. */
	VK_HELP: 6, 
	/** Backspace key. */
	VK_BACK_SPACE: 8, 
	/** Tab key. */
	VK_TAB: 9, 
	/** 5 key on Numpad when NumLock is unlocked. Or on Mac, clear key which is positioned at NumLock key. */
	VK_CLEAR: 12, 
	/** Return/enter key on the main keyboard. */
	VK_RETURN: 13, 
	/** Reserved, but not used. */
	VK_ENTER: 14, 
	/** Shift key. */
	VK_SHIFT: 16, 
	/** Control key. */
	VK_CONTROL: 17, 
	/** Alt (Option on Mac) key. */
	VK_ALT: 18, 
	/** Pause key. */
	VK_PAUSE: 19, 
	/** Caps lock. */
	VK_CAPS_LOCK: 20, 
	/** Escape key. */
	VK_ESCAPE: 27, 
	/** Space bar. */
	VK_SPACE: 32, 
	/** Page Up key. */
	VK_PAGE_UP: 33, 
	/** Page Down key. */
	VK_PAGE_DOWN: 34, 
	/** End key. */
	VK_END: 35, 
	/** Home key. */
	VK_HOME: 36, 
	/** Left arrow. */
	VK_LEFT: 37, 
	/** Up arrow. */
	VK_UP: 38, 
	/** Right arrow. */
	VK_RIGHT: 39, 
	/** Down arrow. */
	VK_DOWN: 40, 
	/** Print Screen key. */
	VK_PRINTSCREEN: 44, 
	/** Ins(ert) key. */
	VK_INSERT: 45, 
	/** Del(ete) key. */
	VK_DELETE: 46, 
	/***/
	VK_0: 48,
	/***/
	VK_1: 49,
	/***/
	VK_2: 50,
	/***/
	VK_3: 51,
	/***/
	VK_4: 52,
	/***/
	VK_5: 53,
	/***/
	VK_6: 54,
	/***/
	VK_7: 55,
	/***/
	VK_8: 56,
	/***/
	VK_9: 57,
	/** Colon (:) key. Requires Gecko 15.0 */
	VK_COLON: 58, 
	/** Semicolon (;) key. */
	VK_SEMICOLON: 59, 
	/** Less-than (<) key. Requires Gecko 15.0 */
	VK_LESS_THAN: 60, 
	/** Equals (=) key. */
	VK_EQUALS: 61, 
	/** Greater-than (>) key. Requires Gecko 15.0 */
	VK_GREATER_THAN: 62, 
	/** Question mark (?) key. Requires Gecko 15.0 */
	VK_QUESTION_MARK: 63, 
	/** Atmark (@) key. Requires Gecko 15.0 */
	VK_AT: 64, 
	/***/
	VK_A: 65,
	/***/
	VK_B: 66,
	/***/
	VK_C: 67,
	/***/
	VK_D: 68,
	/***/
	VK_E: 69,
	/***/
	VK_F: 70,
	/***/
	VK_G: 71,
	/***/
	VK_H: 72,
	/***/
	VK_I: 73,
	/***/
	VK_J: 74,
	/***/
	VK_K: 75,
	/***/
	VK_L: 76,
	/***/
	VK_M: 77,
	/***/
	VK_N: 78,
	/***/
	VK_O: 79,
	/***/
	VK_P: 80,
	/***/
	VK_Q: 81,
	/***/
	VK_R: 82,
	/***/
	VK_S: 83,
	/***/
	VK_T: 84,
	/***/
	VK_U: 85,
	/***/
	VK_V: 86,
	/***/
	VK_W: 87,
	/***/
	VK_X: 88,
	/***/
	VK_Y: 89,
	/***/
	VK_Z: 90,
	/***/
	VK_CONTEXT_MENU: 93,
	/** 0 on the numeric keypad. */
	VK_NUMPAD0: 96, 
	/** 1 on the numeric keypad. */
	VK_NUMPAD1: 97, 
	/** 2 on the numeric keypad. */
	VK_NUMPAD2: 98, 
	/** 3 on the numeric keypad. */
	VK_NUMPAD3: 99, 
	/** 4 on the numeric keypad. */
	VK_NUMPAD4: 100, 
	/** 5 on the numeric keypad. */
	VK_NUMPAD5: 101, 
	/** 6 on the numeric keypad. */
	VK_NUMPAD6: 102, 
	/** 7 on the numeric keypad. */
	VK_NUMPAD7: 103, 
	/** 8 on the numeric keypad. */
	VK_NUMPAD8: 104, 
	/** 9 on the numeric keypad. */
	VK_NUMPAD9: 105, 
	/** * on the numeric keypad. */
	VK_MULTIPLY: 106,
	/** + on the numeric keypad. */
	VK_ADD: 107, 
	/***/
	VK_SEPARATOR: 108,
	/** - on the numeric keypad. */
	VK_SUBTRACT: 109, 
	/** Decimal point on the numeric keypad. */
	VK_DECIMAL: 110, 
	/** / on the numeric keypad. */
	VK_DIVIDE: 111, 
	/** F1 key. */
	VK_F1: 112, 
	/** F2 key. */
	VK_F2: 113, 
	/** F3 key. */
	VK_F3: 114, 
	/** F4 key. */
	VK_F4: 115, 
	/** F5 key. */
	VK_F5: 116, 
	/** F6 key. */
	VK_F6: 117, 
	/** F7 key. */
	VK_F7: 118, 
	/** F8 key. */
	VK_F8: 119, 
	/** F9 key. */
	VK_F9: 120, 
	/** F10 key. */
	VK_F10: 121, 
	/** F11 key. */
	VK_F11: 122, 
	/** F12 key. */
	VK_F12: 123, 
	/** F13 key. */
	VK_F13: 124, 
	/** F14 key. */
	VK_F14: 125, 
	/** F15 key. */
	VK_F15: 126, 
	/** F16 key. */
	VK_F16: 127, 
	/** F17 key. */
	VK_F17: 128, 
	/** F18 key. */
	VK_F18: 129, 
	/** F19 key. */
	VK_F19: 130, 
	/** F20 key. */
	VK_F20: 131, 
	/** F21 key. */
	VK_F21: 132, 
	/** F22 key. */
	VK_F22: 133, 
	/** F23 key. */
	VK_F23: 134, 
	/** F24 key. */
	VK_F24: 135, 
	/** Num Lock key. */
	VK_NUM_LOCK: 144, 
	/** Scroll Lock key. */
	VK_SCROLL_LOCK: 145, 
	/** Circumflex (^) key. Requires Gecko 15.0 */
	VK_CIRCUMFLEX: 160, 
	/** Exclamation (!) key. Requires Gecko 15.0 */
	VK_EXCLAMATION: 161, 
	/** Double quote () key. Requires Gecko 15.0 */
	VK_DOUBLE_QUOTE: 162, 
	/** Hash (#) key. Requires Gecko 15.0 */
	VK_HASH: 163, 
	/** Dollar sign ($) key. Requires Gecko 15.0 */
	VK_DOLLAR: 164, 
	/** Percent (%) key. Requires Gecko 15.0 */
	VK_PERCENT: 165, 
	/** Ampersand (&) key. Requires Gecko 15.0 */
	VK_AMPERSAND: 166, 
	/** Underscore (_) key. Requires Gecko 15.0 */
	VK_UNDERSCORE: 167, 
	/** Open parenthesis (() key. Requires Gecko 15.0 */
	VK_OPEN_PAREN: 168, 
	/** Close parenthesis ()) key. Requires Gecko 15.0 */
	VK_CLOSE_PAREN: 169, 
	/* Asterisk (*) key. Requires Gecko 15.0 */
	VK_ASTERISK: 170,
	/** Plus (+) key. Requires Gecko 15.0 */
	VK_PLUS: 171, 
	/** Pipe (|) key. Requires Gecko 15.0 */
	VK_PIPE: 172, 
	/** Hyphen-US/docs/Minus (-) key. Requires Gecko 15.0 */
	VK_HYPHEN_MINUS: 173, 
	/** Open curly bracket ({) key. Requires Gecko 15.0 */
	VK_OPEN_CURLY_BRACKET: 174, 
	/** Close curly bracket (}) key. Requires Gecko 15.0 */
	VK_CLOSE_CURLY_BRACKET: 175, 
	/** Tilde (~) key. Requires Gecko 15.0 */
	VK_TILDE: 176, 
	/** Comma (,) key. */
	VK_COMMA: 188, 
	/** Period (.) key. */
	VK_PERIOD: 190, 
	/** Slash (/) key. */
	VK_SLASH: 191, 
	/** Back tick (`) key. */
	VK_BACK_QUOTE: 192, 
	/** Open square bracket ([) key. */
	VK_OPEN_BRACKET: 219, 
	/** Back slash (\) key. */
	VK_BACK_SLASH: 220, 
	/** Close square bracket (]) key. */
	VK_CLOSE_BRACKET: 221, 
	/** Quote (''') key. */
	VK_QUOTE: 222, 
	/** Meta key on Linux, Command key on Mac. */
	VK_META: 224, 
	/** AltGr key on Linux. Requires Gecko 15.0 */
	VK_ALTGR: 225, 
	/** Windows logo key on Windows. Or Super or Hyper key on Linux. Requires Gecko 15.0 */
	VK_WIN: 91, 
	/** Linux support for this keycode was added in Gecko 4.0. */
	VK_KANA: 21, 
	/** Linux support for this keycode was added in Gecko 4.0. */
	VK_HANGUL: 21, 
	/** 英数 key on Japanese Mac keyboard. Requires Gecko 15.0 */
	VK_EISU: 22, 
	/** Linux support for this keycode was added in Gecko 4.0. */
	VK_JUNJA: 23, 
	/** Linux support for this keycode was added in Gecko 4.0. */
	VK_FINAL: 24, 
	/** Linux support for this keycode was added in Gecko 4.0. */
	VK_HANJA: 25, 
	/** Linux support for this keycode was added in Gecko 4.0. */
	VK_KANJI: 25, 
	/** Linux support for this keycode was added in Gecko 4.0. */
	VK_CONVERT: 28, 
	/** Linux support for this keycode was added in Gecko 4.0. */
	VK_NONCONVERT: 29, 
	/** Linux support for this keycode was added in Gecko 4.0. */
	VK_ACCEPT: 30, 
	/** Linux support for this keycode was added in Gecko 4.0. */
	VK_MODECHANGE: 31, 
	/** Linux support for this keycode was added in Gecko 4.0. */
	VK_SELECT: 41, 
	/** Linux support for this keycode was added in Gecko 4.0. */
	VK_PRINT: 42, 
	/** Linux support for this keycode was added in Gecko 4.0. */
	VK_EXECUTE: 43, 
	/** Linux support for this keycode was added in Gecko 4.0.	 */
	VK_SLEEP: 95 
};
/**
 * @namespace
 * Contains text tokenization and breaking routines
 */
ROT.Text = {
	RE_COLORS: /%([bc]){([^}]*)}/g,

	/* token types */
	TYPE_TEXT:		0,
	TYPE_NEWLINE:	1,
	TYPE_FG:		2,
	TYPE_BG:		3,

	/**
	 * Measure size of a resulting text block
	 */
	measure: function(str, maxWidth) {
		var result = {width:0, height:1};
		var tokens = this.tokenize(str, maxWidth);
		var lineWidth = 0;

		for (var i=0;i<tokens.length;i++) {
			var token = tokens[i];
			switch (token.type) {
				case this.TYPE_TEXT:
					lineWidth += token.value.length;
				break;

				case this.TYPE_NEWLINE:
					result.height++;
					result.width = Math.max(result.width, lineWidth);
					lineWidth = 0;
				break;
			}
		}
		result.width = Math.max(result.width, lineWidth);

		return result;
	},

	/**
	 * Convert string to a series of a formatting commands
	 */
	tokenize: function(str, maxWidth) {
		var result = [];

		/* first tokenization pass - split texts and color formatting commands */
		var offset = 0;
		str.replace(this.RE_COLORS, function(match, type, name, index) {
			/* string before */
			var part = str.substring(offset, index);
			if (part.length) {
				result.push({
					type: ROT.Text.TYPE_TEXT,
					value: part
				});
			}

			/* color command */
			result.push({
				type: (type == "c" ? ROT.Text.TYPE_FG : ROT.Text.TYPE_BG),
				value: name.trim()
			});

			offset = index + match.length;
			return "";
		});

		/* last remaining part */
		var part = str.substring(offset);
		if (part.length) {
			result.push({
				type: ROT.Text.TYPE_TEXT,
				value: part
			});
		}

		return this._breakLines(result, maxWidth);
	},

	/* insert line breaks into first-pass tokenized data */
	_breakLines: function(tokens, maxWidth) {
		if (!maxWidth) { maxWidth = Infinity; };

		var i = 0;
		var lineLength = 0;
		var lastTokenWithSpace = -1;

		while (i < tokens.length) { /* take all text tokens, remove space, apply linebreaks */
			var token = tokens[i];
			if (token.type == ROT.Text.TYPE_NEWLINE) { /* reset */
				lineLength = 0; 
				lastTokenWithSpace = -1;
			}
			if (token.type != ROT.Text.TYPE_TEXT) { /* skip non-text tokens */
				i++;
				continue; 
			}

			/* remove spaces at the beginning of line */
			while (lineLength == 0 && token.value.charAt(0) == " ") { token.value = token.value.substring(1); }

			/* forced newline? insert two new tokens after this one */
			var index = token.value.indexOf("\n");
			if (index != -1) { 
				token.value = this._breakInsideToken(tokens, i, index, true); 

				/* if there are spaces at the end, we must remove them (we do not want the line too long) */
				var arr = token.value.split("");
				while (arr[arr.length-1] == " ") { arr.pop(); }
				token.value = arr.join("");
			}

			/* token degenerated? */
			if (!token.value.length) {
				tokens.splice(i, 1);
				continue;
			}

			if (lineLength + token.value.length > maxWidth) { /* line too long, find a suitable breaking spot */

				/* is it possible to break within this token? */
				var index = -1;
				while (1) {
					var nextIndex = token.value.indexOf(" ", index+1);
					if (nextIndex == -1) { break; }
					if (lineLength + nextIndex > maxWidth) { break; }
					index = nextIndex;
				}

				if (index != -1) { /* break at space within this one */
					token.value = this._breakInsideToken(tokens, i, index, true);
				} else if (lastTokenWithSpace != -1) { /* is there a previous token where a break can occur? */
					var token = tokens[lastTokenWithSpace];
					var breakIndex = token.value.lastIndexOf(" ");
					token.value = this._breakInsideToken(tokens, lastTokenWithSpace, breakIndex, true);
					i = lastTokenWithSpace;
				} else { /* force break in this token */
					token.value = this._breakInsideToken(tokens, i, maxWidth-lineLength, false);
				}

			} else { /* line not long, continue */
				lineLength += token.value.length;
				if (token.value.indexOf(" ") != -1) { lastTokenWithSpace = i; }
			}
			
			i++; /* advance to next token */
		}


		tokens.push({type: ROT.Text.TYPE_NEWLINE}); /* insert fake newline to fix the last text line */

		/* remove trailing space from text tokens before newlines */
		var lastTextToken = null;
		for (var i=0;i<tokens.length;i++) {
			var token = tokens[i];
			switch (token.type) {
				case ROT.Text.TYPE_TEXT: lastTextToken = token; break;
				case ROT.Text.TYPE_NEWLINE: 
					if (lastTextToken) { /* remove trailing space */
						var arr = lastTextToken.value.split("");
						while (arr[arr.length-1] == " ") { arr.pop(); }
						lastTextToken.value = arr.join("");
					}
					lastTextToken = null;
				break;
			}
		}

		tokens.pop(); /* remove fake token */

		return tokens;
	},

	/**
	 * Create new tokens and insert them into the stream
	 * @param {object[]} tokens
	 * @param {int} tokenIndex Token being processed
	 * @param {int} breakIndex Index within current token's value
	 * @param {bool} removeBreakChar Do we want to remove the breaking character?
	 * @returns {string} remaining unbroken token value
	 */
	_breakInsideToken: function(tokens, tokenIndex, breakIndex, removeBreakChar) {
		var newBreakToken = {
			type: ROT.Text.TYPE_NEWLINE
		}
		var newTextToken = {
			type: ROT.Text.TYPE_TEXT,
			value: tokens[tokenIndex].value.substring(breakIndex + (removeBreakChar ? 1 : 0))
		}
		tokens.splice(tokenIndex+1, 0, newBreakToken, newTextToken);
		return tokens[tokenIndex].value.substring(0, breakIndex);
	}
}
/**
 * @class Speed-based scheduler
 */
ROT.Scheduler = function() {
	this._items = [];
}

/**
 * @param {object} item anything with "getSpeed" method
 */
ROT.Scheduler.prototype.add = function(item) {
	var o = {
		item: item,
		bucket: 1/item.getSpeed()
	}
	this._items.push(o);
	return this;
}

/**
 * Clear all actors
 */
ROT.Scheduler.prototype.clear = function() {
	this._items = [];
	return this;
}

/**
 * Remove a previously added item
 * @param {object} item anything with "getSpeed" method
 */
ROT.Scheduler.prototype.remove = function(item) {
	var it = null;
	for (var i=0;i<this._items.length;i++) {
		it = this._items[i];
		if (it.item == item) { 
			this._items.splice(i, 1); 
			break;
		}
	}
	return this;
}

/**
 * Schedule next actor
 * @returns {object}
 */
ROT.Scheduler.prototype.next = function() {
	if (!this._items.length) { return null; }

	var minBucket = Infinity;
	var minItem = null;

	for (var i=0;i<this._items.length;i++) {
		var item = this._items[i];
		if (item.bucket < minBucket) {
			minBucket = item.bucket;
			minItem = item;
		} else if (item.bucket == minBucket && item.item.getSpeed() > minItem.item.getSpeed()) {
			minItem = item;
		}
	}
	
	if (minBucket) { /* non-zero value; subtract from all buckets */
		for (var i=0;i<this._items.length;i++) {
			var item = this._items[i];
			item.bucket = Math.max(0, item.bucket - minBucket);
		}
	}
	
	minItem.bucket += 1/minItem.item.getSpeed();
	return minItem.item;
}
/**
 * @class Asynchronous main loop
 */
ROT.Engine = function() {
	this._scheduler = new ROT.Scheduler();
	this._lock = 1;
}

/**
 * @param {object} actor Anything with "getSpeed" and "act" methods
 */
ROT.Engine.prototype.addActor = function(actor) {
	this._scheduler.add(actor);
	return this;
}

/**
 * Remove a previously added actor
 * @param {object} actor
 */
ROT.Engine.prototype.removeActor = function(actor) {
	this._scheduler.remove(actor);
	return this;
}

/**
 * Remove all actors
 */
ROT.Engine.prototype.clear = function() {
	this._scheduler.clear();
	return this;
}

/**
 * Start the main loop. When this call returns, the loop is locked.
 */
ROT.Engine.prototype.start = function() {
	return this.unlock();
}

/**
 * Interrupt the engine by an asynchronous action
 */
ROT.Engine.prototype.lock = function() {
	this._lock++;
}

/**
 * Resume execution (paused by a previous lock)
 */
ROT.Engine.prototype.unlock = function() {
	if (!this._lock) { throw new Error("Cannot unlock unlocked engine"); }
	this._lock--;

	while (!this._lock) {
		var actor = this._scheduler.next();
		if (!actor) { return this.lock(); } /* no actors */
		actor.act();
	}

	return this;
}
/**
 * @returns {any} Randomly picked item, null when length=0
 */
Array.prototype.random = function() {
	if (!this.length) { return null; }
	return this[Math.floor(ROT.RNG.getUniform() * this.length)];
}

/**
 * @returns {array} New array with randomized items
 * FIXME destroys this!
 */
Array.prototype.randomize = function() {
	var result = [];
	while (this.length) {
		var index = this.indexOf(this.random());
		result.push(this.splice(index, 1)[0]);
	}
	return result;
}
if (!Date.now) { 
	/**
	 * @returns {int} Current timestamp (msec)
	 */
	Date.now = function() { return +(new Date); } 
}
/**
 * Always positive modulus
 * @param {int} n Modulus
 * @returns {int} this modulo n
 */
Number.prototype.mod = function(n) {
	return ((this%n)+n)%n;
}
/**
 * @returns {string} First letter capitalized
 */
String.prototype.capitalize = function() {
	return this.charAt(0).toUpperCase() + this.substring(1);
}

/** 
 * Left pad
 * @param {string} [character="0"]
 * @param {int} [count=2]
 */
String.prototype.lpad = function(character, count) {
	var ch = character || "0";
	var cnt = count || 2;

	var s = "";
	while (s.length < (cnt - this.length)) { s += ch; }
	s = s.substring(0, cnt-this.length);
	return s+this;
}

/** 
 * Right pad
 * @param {string} [character="0"]
 * @param {int} [count=2]
 */
String.prototype.rpad = function(character, count) {
	var ch = character || "0";
	var cnt = count || 2;

	var s = "";
	while (s.length < (cnt - this.length)) { s += ch; }
	s = s.substring(0, cnt-this.length);
	return this+s;
}

/**
 * Format a string in a flexible way. Scans for %s strings and replaces them with arguments. List of patterns is modifiable via String.format.map.
 * @param {string} template
 * @param {any} [argv]
 */
String.format = function(template) {
	var map = String.format.map;
	var args = Array.slice(arguments, 1);

	var replacer = function(match, name, index) {
		if (template.charAt(index-1) == "%" || !args.length) { return match; }

		var method = map[name.toLowerCase()];
		if (!method) { return match; }

		var replaced = args.shift()[method]();

		var first = name.charAt(0);
		if (first != first.toLowerCase()) { replaced = replaced.capitalize(); }

		return replaced;
	}
	return template.replace(/%{?([a-zA-Z]+)}?/g, replacer);
}

String.format.map = {
	"s": "toString"
}

/**
 * Convenience shortcut to String.format(this)
 */
String.prototype.format = function() {
	var args = Array.slice(arguments);
	args.unshift(this);
	return String.format.apply(String, args);
}

if (!Object.create) {  
	/**
	 * ES5 Object.create
	 */
	Object.create = function(o) {  
		var tmp = function() {};
		tmp.prototype = o;
		return new tmp();
	};  
}  
/**
 * Sets prototype of this function to an instance of parent function
 * @param {function} parent
 */
Function.prototype.extend = function(parent) {
	this.prototype = Object.create(parent.prototype);
	this.prototype.constructor = this;
	return this;
}
/**
 * @class Visual map display
 * @param {object} [options]
 * @param {int} [options.width=ROT.DEFAULT_WIDTH]
 * @param {int} [options.height=ROT.DEFAULT_HEIGHT]
 * @param {int} [options.fontSize=15]
 * @param {string} [options.fontFamily="monospace"]
 * @param {string} [options.fontStyle=""] bold/italic/none/both
 * @param {string} [options.fg="#ccc"]
 * @param {string} [options.bg="#000"]
 * @param {int} [options.fps=25]
 * @param {float} [options.spacing=1]
 * @param {string} [options.layout="rect"]
 */
ROT.Display = function(options) {
	var canvas = document.createElement("canvas");
	this._context = canvas.getContext("2d");
	this._data = {};
	this._dirty = false; /* false = nothing, true = all, object = dirty cells */
	this._options = {};
	this._backend = null;
	
	var defaultOptions = {
		width: ROT.DEFAULT_WIDTH,
		height: ROT.DEFAULT_HEIGHT,
		layout: "rect",
		fontSize: 15,
		fps: 25,
		spacing: 1,
		fontFamily: "monospace",
		fontStyle: "",
		fg: "#ccc",
		bg: "#000"
	};
	for (var p in options) { defaultOptions[p] = options[p]; }
	this.setOptions(defaultOptions);
	this.DEBUG = this.DEBUG.bind(this);
	
	this._interval = setInterval(this._tick.bind(this), 1000/this._options.fps);
}

/**
 * Debug helper, ideal as a map generator callback. Always bound to this.
 * @param {int} x
 * @param {int} y
 * @param {int} what
 */
ROT.Display.prototype.DEBUG = function(x, y, what) {
	var colors = [this._options.bg, this._options.fg];
	this.draw(x, y, null, null, colors[what % colors.length]);
}

/**
 * Clear the whole display (cover it with background color)
 */
ROT.Display.prototype.clear = function() {
	this._data = {};
	this._dirty = true;
}

/**
 * @see ROT.Display
 */
ROT.Display.prototype.setOptions = function(options) {
	for (var p in options) { this._options[p] = options[p]; }
	if (options.width || options.height || options.fontSize || options.fontFamily || options.spacing || options.layout) {
		if (options.layout) { 
			this._backend = new ROT.Display[options.layout.capitalize()](this._context);
		}

		var font = (this._options.fontStyle ? this._options.fontStyle + " " : "") + this._options.fontSize + "px " + this._options.fontFamily;
		this._context.font = font;
		this._backend.compute(this._options);
		this._context.font = font;
		this._context.textAlign = "center";
		this._context.textBaseline = "middle";
		this._dirty = true;
	}
	return this;
}

/**
 * Returns currently set options
 * @returns {object} Current options object 
 */
ROT.Display.prototype.getOptions = function() {
	return this._options;
}

/**
 * Returns the DOM node of this display
 * @returns {node} DOM node
 */
ROT.Display.prototype.getContainer = function() {
	return this._context.canvas;
}

/**
 * Compute the maximum width/height to fit into a set of given constraints
 * @param {int} availWidth Maximum allowed pixel width
 * @param {int} availHeight Maximum allowed pixel height
 * @returns {int[2]} cellWidth,cellHeight
 */
ROT.Display.prototype.computeSize = function(availWidth, availHeight) {
	return this._backend.computeSize(availWidth, availHeight, this._options);
}

/**
 * Compute the maximum font size to fit into a set of given constraints
 * @param {int} availWidth Maximum allowed pixel width
 * @param {int} availHeight Maximum allowed pixel height
 * @returns {int} fontSize
 */
ROT.Display.prototype.computeFontSize = function(availWidth, availHeight) {
	return this._backend.computeFontSize(availWidth, availHeight, this._options);
}

/**
 * @param {int} x
 * @param {int} y
 * @param {string} ch 
 * @param {string} [fg] foreground color
 * @param {string} [bg] background color
 */
ROT.Display.prototype.draw = function(x, y, ch, fg, bg) {
	if (!fg) { fg = this._options.fg; }
	if (!bg) { bg = this._options.bg; }
	this._data[x+","+y] = [x, y, ch, fg, bg];
	
	if (this._dirty === true) { return; } /* will already redraw everything */
	if (!this._dirty) { this._dirty = {}; } /* first! */
	this._dirty[x+","+y] = true;
}

/**
 * Draws a text at given position. Optionally wraps at a maximum length. Currently does not work with hex layout.
 * @param {int} x
 * @param {int} y
 * @param {string} text May contain color/background format specifiers, %c{name}/%b{name}, both optional. %c{}/%b{} resets to default.
 * @param {int} [maxWidth] wrap at what width?
 * @returns {int} lines drawn
 */
ROT.Display.prototype.drawText = function(x, y, text, maxWidth) {
	var fg = null;
	var bg = null;
	var cx = x;
	var cy = y;
	var lines = 1;
	if (!maxWidth) { maxWidth = this._options.width-x; }

	var tokens = ROT.Text.tokenize(text, maxWidth);

	while (tokens.length) { /* interpret tokenized opcode stream */
		var token = tokens.shift();
		switch (token.type) {
			case ROT.Text.TYPE_TEXT:
				for (var i=0;i<token.value.length;i++) {
					this.draw(cx++, cy, token.value.charAt(i), fg, bg);
				}
			break;

			case ROT.Text.TYPE_FG:
				fg = token.value || null;
			break;

			case ROT.Text.TYPE_BG:
				bg = token.value || null;
			break;

			case ROT.Text.TYPE_NEWLINE:
				cx = x;
				cy++;
				lines++
			break;
		}
	}

	return lines;
}

/**
 * Timer tick: update dirty parts
 */
ROT.Display.prototype._tick = function() {
	if (!this._dirty) { return; }

	if (this._dirty === true) { /* draw all */
		this._context.fillStyle = this._options.bg;
		this._context.fillRect(0, 0, this._context.canvas.width, this._context.canvas.height);

		for (var id in this._data) { /* redraw cached data */
			this._draw(id, false);
		}

	} else { /* draw only dirty */
		for (var key in this._dirty) {
			this._draw(key, true);
		}
	}

	this._dirty = false;
}

/**
 * @param {string} key What to draw
 * @param {bool} clearBefore Is it necessary to clean before?
 */
ROT.Display.prototype._draw = function(key, clearBefore) {
	var data = this._data[key];
	if (data[4] != this._options.bg) { clearBefore = true; }

	this._backend.draw(data, clearBefore);
}
/**
 * @class Abstract display backend module
 * @private
 */
ROT.Display.Backend = function(context) {
	this._context = context;
}

ROT.Display.Backend.prototype.compute = function(options) {
}

ROT.Display.Backend.prototype.draw = function(data, clearBefore) {
}

ROT.Display.Backend.prototype.computeSize = function(availWidth, availHeight) {
}

ROT.Display.Backend.prototype.computeFontSize = function(availWidth, availHeight) {
}
/**
 * @class Rectangular backend
 * @private
 */
ROT.Display.Rect = function(context) {
	ROT.Display.Backend.call(this, context);
	
	this._spacingX = 0;
	this._spacingY = 0;
	this._canvasCache = {};
	this._options = {};
}
ROT.Display.Rect.extend(ROT.Display.Backend);

ROT.Display.Rect.cache = false;

ROT.Display.Rect.prototype.compute = function(options) {
	this._canvasCache = {};
	this._options = options;

	var charWidth = Math.ceil(this._context.measureText("W").width);
	this._spacingX = Math.ceil(options.spacing * charWidth);
	this._spacingY = Math.ceil(options.spacing * options.fontSize);
	this._context.canvas.width = options.width * this._spacingX;
	this._context.canvas.height = options.height * this._spacingY;
}

ROT.Display.Rect.prototype.draw = function(data, clearBefore) {
	if (this.constructor.cache) {
		this._drawWithCache(data, clearBefore);
	} else {
		this._drawNoCache(data, clearBefore);
	}
}

ROT.Display.Rect.prototype._drawWithCache = function(data, clearBefore) {
	var x = data[0];
	var y = data[1];
	var ch = data[2];
	var fg = data[3];
	var bg = data[4];

	var hash = ""+ch+fg+bg;
	if (hash in this._canvasCache) {
		var canvas = this._canvasCache[hash];
	} else {
		var canvas = document.createElement("canvas");
		var ctx = canvas.getContext("2d");
		canvas.width = this._spacingX;
		canvas.height = this._spacingY;
		ctx.fillStyle = bg;
		ctx.fillRect(0, 0, canvas.width, canvas.height);
		
		if (ch) {
			ctx.fillStyle = fg;
			ctx.font = this._context.font;
			ctx.textAlign = "center";
			ctx.textBaseline = "middle";
			ctx.fillText(ch, this._spacingX/2, this._spacingY/2);
		}
		this._canvasCache[hash] = canvas;
	}
	
	this._context.drawImage(canvas, x*this._spacingX, y*this._spacingY);
}

ROT.Display.Rect.prototype._drawNoCache = function(data, clearBefore) {
	var x = data[0];
	var y = data[1];
	var ch = data[2];
	var fg = data[3];
	var bg = data[4];

	if (clearBefore) { 
		this._context.fillStyle = bg;
		this._context.fillRect(x*this._spacingX, y*this._spacingY, this._spacingX, this._spacingY);
	}
	
	if (!ch) { return; }

	this._context.fillStyle = fg;
	this._context.fillText(ch, (x+0.5) * this._spacingX, (y+0.5) * this._spacingY);
}

ROT.Display.Rect.prototype.computeSize = function(availWidth, availHeight) {
	var width = Math.floor(availWidth / this._spacingX);
	var height = Math.floor(availHeight / this._spacingY);
	return [width, height];
}

ROT.Display.Rect.prototype.computeFontSize = function(availWidth, availHeight) {
	var boxWidth = Math.floor(availWidth / this._options.width);
	var boxHeight = Math.floor(availHeight / this._options.height);

	/* compute char ratio */
	var oldFont = this._context.font;
	this._context.font = "100px " + this._options.fontFamily;
	var width = Math.ceil(this._context.measureText("W").width);
	this._context.font = oldFont;
	var ratio = width / 100;
		
	var widthFraction = ratio * boxHeight / boxWidth;
	if (widthFraction > 1) { /* too wide with current aspect ratio */
		boxHeight = Math.floor(boxHeight / widthFraction);
	}
	return Math.floor(boxHeight / this._options.spacing);
}
/**
 * @class Hexagonal backend
 * @private
 */
ROT.Display.Hex = function(context) {
	ROT.Display.Backend.call(this, context);

	this._spacingX = 0;
	this._spacingY = 0;
	this._hexSize = 0;
	this._options = {};
}
ROT.Display.Hex.extend(ROT.Display.Backend);

ROT.Display.Hex.prototype.compute = function(options) {
	this._options = options;

	var charWidth = Math.ceil(this._context.measureText("W").width);
	this._hexSize = Math.floor(options.spacing * (options.fontSize + charWidth/Math.sqrt(3)) / 2);
	this._spacingX = this._hexSize * Math.sqrt(3) / 2;
	this._spacingY = this._hexSize * 1.5;
	this._context.canvas.width = Math.ceil( (options.width + 1) * this._spacingX );
	this._context.canvas.height = Math.ceil( (options.height - 1) * this._spacingY + 2*this._hexSize );
}

ROT.Display.Hex.prototype.draw = function(data, clearBefore) {
	var x = data[0];
	var y = data[1];
	var ch = data[2];
	var fg = data[3];
	var bg = data[4];

	var cx = (x+1) * this._spacingX;
	var cy = y * this._spacingY + this._hexSize;

	if (clearBefore) { 
		this._context.fillStyle = bg;
		this._fill(cx, cy);
	}
	
	if (!ch) { return; }

	this._context.fillStyle = fg;
	this._context.fillText(ch, cx, cy);
}


ROT.Display.Hex.prototype.computeSize = function(availWidth, availHeight) {
	var width = Math.floor(availWidth / this._spacingX) - 1;
	var height = Math.floor((availHeight - 2*this._hexSize) / this._spacingY + 1);
	return [width, height];
}

ROT.Display.Hex.prototype.computeFontSize = function(availWidth, availHeight) {
	var hexSizeWidth = 2*availWidth / ((this._options.width+1) * Math.sqrt(3)) - 1;
	var hexSizeHeight = availHeight / (2 + 1.5*(this._options.height-1));
	var hexSize = Math.min(hexSizeWidth, hexSizeHeight);

	/* compute char ratio */
	var oldFont = this._context.font;
	this._context.font = "100px " + this._options.fontFamily;
	var width = Math.ceil(this._context.measureText("W").width);
	this._context.font = oldFont;
	var ratio = width / 100;

	hexSize = Math.floor(hexSize)+1; /* closest larger hexSize */

	var fontSize = 2*hexSize / (this._options.spacing * (1 + ratio / Math.sqrt(3)));

	/* closest smaller fontSize */
	return Math.ceil(fontSize)-1;
}

ROT.Display.Hex.prototype._fill = function(cx, cy) {
	var a = this._hexSize;
	
	this._context.beginPath();
	this._context.moveTo(cx, cy-a);
	this._context.lineTo(cx + this._spacingX, cy-a/2);
	this._context.lineTo(cx + this._spacingX, cy+a/2);
	this._context.lineTo(cx, cy+a);
	this._context.lineTo(cx - this._spacingX, cy+a/2);
	this._context.lineTo(cx - this._spacingX, cy-a/2);
	this._context.lineTo(cx, cy-a);
	this._context.fill();
}
/**
 * @namespace
 * This code is an implementation of Alea algorithm; (C) 2010 Johannes Baagøe.
 * Alea is licensed according to the http://en.wikipedia.org/wiki/MIT_License.
 */
ROT.RNG = {
	/**
	 * @returns {number} 
	 */
	getSeed: function() {
		return this._seed;
	},

	/**
	 * @param {number} seed Seed the number generator
	 */
	setSeed: function(seed) {
		seed = (seed < 1 ? 1/seed : seed);

		this._seed = seed;
		this._s0 = (seed >>> 0) * this._frac;

		seed = (seed*69069 + 1) >>> 0;
		this._s1 = seed * this._frac;

		seed = (seed*69069 + 1) >>> 0;
		this._s2 = seed * this._frac;

		this._c = 1;
		return this;
	},

	/**
	 * @returns {float} Pseudorandom value [0,1), uniformly distributed
	 */
	getUniform: function() {
		var t = 2091639 * this._s0 + this._c * this._frac;
		this._s0 = this._s1;
		this._s1 = this._s2;
		this._c = t | 0;
		this._s2 = t - this._c;
		return this._s2;
	},

	/**
	 * @param {float} [mean=0] Mean value
	 * @param {float} [stddev=1] Standard deviation. ~95% of the absolute values will be lower than 2*stddev.
	 * @returns {float} A normally distributed pseudorandom value
	 */
	getNormal: function(mean, stddev) {
		do {
			var u = 2*this.getUniform()-1;
			var v = 2*this.getUniform()-1;
			var r = u*u + v*v;
		} while (r > 1 || r == 0);

		var gauss = u * Math.sqrt(-2*Math.log(r)/r);
		return (mean || 0) + gauss*(stddev || 1);
	},

	/**
	 * @returns {int} Pseudorandom value [1,100] inclusive, uniformly distributed
	 */
	getPercentage: function() {
		return 1 + Math.floor(this.getUniform()*100);
	},
	
	/**
	 * Get RNG state. Useful for storing the state and re-setting it via setState.
	 * @returns {?} Internal state
	 */
	getState: function() {
		return [this._s0, this._s1, this._s2, this._c];
	},

	/**
	 * Set a previously retrieved state.
	 * @param {?} state
	 */
	setState: function(state) {
		this._s0 = state[0];
		this._s1 = state[1];
		this._s2 = state[2];
		this._c  = state[3];
		return this;
	},

	_s0: 0,
	_s1: 0,
	_s2: 0,
	_c: 0,
	_frac: 2.3283064365386963e-10 /* 2^-32 */
}

ROT.RNG.setSeed(Date.now());
/**
 * @class (Markov process)-based string generator. 
 * Copied from a <a href="http://www.roguebasin.roguelikedevelopment.org/index.php?title=Names_from_a_high_order_Markov_Process_and_a_simplified_Katz_back-off_scheme">RogueBasin article</a>. 
 * Offers configurable order and prior.
 * @param {object} [options]
 * @param {bool} [options.words=false] Use word mode?
 * @param {int} [options.order=3]
 * @param {float} [options.prior=0.001]
 */
ROT.StringGenerator = function(options) {
	this._options = {
		words: false,
		order: 3,
		prior: 0.001
	}
	for (var p in options) { this._options[p] = options[p]; }

	this._boundary = String.fromCharCode(0);
	this._suffix = this._boundary;
	this._prefix = [];
	for (var i=0;i<this._options.order;i++) { this._prefix.push(this._boundary); }

	this._priorValues = {};
	this._priorValues[this._boundary] = this._options.prior;

	this._data = {};
}

/**
 * Remove all learning data
 */
ROT.StringGenerator.prototype.clear = function() {
	this._data = {};
	this._priorValues = {};
}

/**
 * @returns {string} Generated string
 */
ROT.StringGenerator.prototype.generate = function() {
	var result = [this._sample(this._prefix)];
	while (result[result.length-1] != this._boundary) {
		result.push(this._sample(result));
	}
	return this._join(result.slice(0, -1));
}

/**
 * Observe (learn) a string from a training set
 */
ROT.StringGenerator.prototype.observe = function(string) {
	var tokens = this._split(string);

	for (var i=0; i<tokens.length; i++) {
		this._priorValues[tokens[i]] = this._options.prior;
	}

	tokens = this._prefix.concat(tokens).concat(this._suffix); /* add boundary symbols */

	for (var i=this._options.order; i<tokens.length; i++) {
		var context = tokens.slice(i-this._options.order, i);
		var event = tokens[i];
		for (var j=0; j<context.length; j++) {
			var subcontext = context.slice(j);
			this._observeEvent(subcontext, event);
		}
	}
}

ROT.StringGenerator.prototype.getStats = function() {
	var parts = [];

	var priorCount = 0;
	for (var p in this._priorValues) { priorCount++; }
	priorCount--; /* boundary */
	parts.push("distinct samples: " + priorCount);

	var dataCount = 0;
	var eventCount = 0;
	for (var p in this._data) { 
		dataCount++; 
		for (var key in this._data[p]) {
			eventCount++;
		}
	}
	parts.push("dictionary size (contexts): " + dataCount);
	parts.push("dictionary size (events): " + eventCount);

	return parts.join(", ");
}

/**
 * @param {string}
 * @returns {string[]}
 */
ROT.StringGenerator.prototype._split = function(str) {
	return str.split(this._options.words ? /\s+/ : "");
}

/**
 * @param {string[]}
 * @returns {string} 
 */
ROT.StringGenerator.prototype._join = function(arr) {
	return arr.join(this._options.words ? " " : "");
}

/**
 * @param {string[]} context
 * @param {string} event
 */
ROT.StringGenerator.prototype._observeEvent = function(context, event) {
	var key = this._join(context);
	if (!(key in this._data)) { this._data[key] = {}; }
	var data = this._data[key];

	if (!(event in data)) { data[event] = 0; }
	data[event]++;
}

/**
 * @param {string[]}
 * @returns {string}
 */
ROT.StringGenerator.prototype._sample = function(context) {
	context = this._backoff(context);
	var key = this._join(context);
	var data = this._data[key];

	var available = {};

	if (this._options.prior) {
		for (var event in this._priorValues) { available[event] = this._priorValues[event]; }
		for (var event in data) { available[event] += data[event]; }
	} else { 
		available = data;
	}

	return this._pickRandom(available);
}

/**
 * @param {string[]}
 * @returns {string[]}
 */
ROT.StringGenerator.prototype._backoff = function(context) {
	if (context.length > this._options.order) {
		context = context.slice(-this._options.order);
	} else if (context.length < this._options.order) {
		context = this._prefix.slice(0, this._options.order - context.length).concat(context);
	}

	while (!(this._join(context) in this._data) && context.length > 0) { context = context.slice(1); }

	return context;
}


ROT.StringGenerator.prototype._pickRandom = function(data) {
	var total = 0;
	
	for (var id in data) {
		total += data[id];
	}
	var random = ROT.RNG.getUniform()*total;
	
	var part = 0;
	for (var id in data) {
		part += data[id];
		if (random < part) { return id; }
	}
}
/**
 * @class Base map generator
 * @param {int} [width=ROT.DEFAULT_WIDTH]
 * @param {int} [height=ROT.DEFAULT_HEIGHT]
 */
ROT.Map = function(width, height) {
	this._width = width || ROT.DEFAULT_WIDTH;
	this._height = height || ROT.DEFAULT_HEIGHT;
};

ROT.Map.prototype.create = function(callback) {}

ROT.Map.prototype._fillMap = function(value) {
	var map = [];
	for (var i=0;i<this._width;i++) {
		map.push([]);
		for (var j=0;j<this._height;j++) { map[i].push(value); }
	}
	return map;
}
/**
 * @class Simple empty rectangular room
 * @augments ROT.Map
 */
ROT.Map.Arena = function(width, height) {
	ROT.Map.call(this, width, height);
}
ROT.Map.Arena.extend(ROT.Map);

ROT.Map.Arena.prototype.create = function(callback) {
	var w = this._width-1;
	var h = this._height-1;
	for (var i=0;i<=w;i++) {
		for (var j=0;j<=h;j++) {
			var empty = (i && j && i<w && j<h);
			callback(i, j, empty ? 0 : 1);
		}
	}
	return this;
}
/**
 * @class Recursively divided maze, http://en.wikipedia.org/wiki/Maze_generation_algorithm#Recursive_division_method
 * @augments ROT.Map
 */
ROT.Map.DividedMaze = function(width, height) {
	ROT.Map.call(this, width, height);
	this._stack = [];
}
ROT.Map.DividedMaze.extend(ROT.Map);

ROT.Map.DividedMaze.prototype.create = function(callback) {
	var w = this._width;
	var h = this._height;
	
	this._map = [];
	
	for (var i=0;i<w;i++) {
		this._map.push([]);
		for (var j=0;j<h;j++) {
			var border = (i == 0 || j == 0 || i+1 == w || j+1 == h);
			this._map[i].push(border ? 1 : 0);
		}
	}
	
	this._stack = [
		[1, 1, w-2, h-2]
	];
	this._process();
	
	for (var i=0;i<w;i++) {
		for (var j=0;j<h;j++) {
			callback(i, j, this._map[i][j]);
		}
	}
	this._map = null;
	return this;
}

ROT.Map.DividedMaze.prototype._process = function() {
	while (this._stack.length) {
		var room = this._stack.shift(); /* [left, top, right, bottom] */
		this._partitionRoom(room);
	}
}

ROT.Map.DividedMaze.prototype._partitionRoom = function(room) {
	var availX = [];
	var availY = [];
	
	for (var i=room[0]+1;i<room[2];i++) {
		var top = this._map[i][room[1]-1];
		var bottom = this._map[i][room[3]+1];
		if (top && bottom && !(i % 2)) { availX.push(i); }
	}
	
	for (var j=room[1]+1;j<room[3];j++) {
		var left = this._map[room[0]-1][j];
		var right = this._map[room[2]+1][j];
		if (left && right && !(j % 2)) { availY.push(j); }
	}

	if (!availX.length || !availY.length) { return; }

	var x = availX.random();
	var y = availY.random();
	
	this._map[x][y] = 1;
	
	var walls = [];
	
	var w = []; walls.push(w); /* left part */
	for (var i=room[0]; i<x; i++) { 
		this._map[i][y] = 1;
		w.push([i, y]); 
	}
	
	var w = []; walls.push(w); /* right part */
	for (var i=x+1; i<=room[2]; i++) { 
		this._map[i][y] = 1;
		w.push([i, y]); 
	}

	var w = []; walls.push(w); /* top part */
	for (var j=room[1]; j<y; j++) { 
		this._map[x][j] = 1;
		w.push([x, j]); 
	}
	
	var w = []; walls.push(w); /* bottom part */
	for (var j=y+1; j<=room[3]; j++) { 
		this._map[x][j] = 1;
		w.push([x, j]); 
	}
		
	var solid = walls.random();
	for (var i=0;i<walls.length;i++) {
		var w = walls[i];
		if (w == solid) { continue; }
		
		var hole = w.random();
		this._map[hole[0]][hole[1]] = 0;
	}

	this._stack.push([room[0], room[1], x-1, y-1]); /* left top */
	this._stack.push([x+1, room[1], room[2], y-1]); /* right top */
	this._stack.push([room[0], y+1, x-1, room[3]]); /* left bottom */
	this._stack.push([x+1, y+1, room[2], room[3]]); /* right bottom */
}
/**
 * @class Icey's Maze generator
 * See http://www.roguebasin.roguelikedevelopment.org/index.php?title=Simple_maze for explanation
 * @augments ROT.Map
 */
ROT.Map.IceyMaze = function(width, height, regularity) {
	ROT.Map.call(this, width, height);
	this._regularity = regularity || 0;
}
ROT.Map.IceyMaze.extend(ROT.Map);

ROT.Map.IceyMaze.prototype.create = function(callback) {
	var width = this._width;
	var height = this._height;
	
	var map = this._fillMap(1);
	
	width -= (width % 2 ? 1 : 2);
	height -= (height % 2 ? 1 : 2);

	var cx = 0;
	var cy = 0;
	var nx = 0;
	var ny = 0;

	var done = 0;
	var blocked = false;
	var dirs = [
		[0, 0],
		[0, 0],
		[0, 0],
		[0, 0]
	];
	do {
		cx = 1 + 2*Math.floor(ROT.RNG.getUniform()*(width-1) / 2);
		cy = 1 + 2*Math.floor(ROT.RNG.getUniform()*(height-1) / 2);

		if (!done) { map[cx][cy] = 0; }
		
		if (!map[cx][cy]) {
			this._randomize(dirs);
			do {
				if (Math.floor(ROT.RNG.getUniform()*(this._regularity+1)) == 0) { this._randomize(dirs); }
				blocked = true;
				for (var i=0;i<4;i++) {
					nx = cx + dirs[i][0]*2;
					ny = cy + dirs[i][1]*2;
					if (this._isFree(map, nx, ny, width, height)) {
						map[nx][ny] = 0;
						map[cx + dirs[i][0]][cy + dirs[i][1]] = 0;
						
						cx = nx;
						cy = ny;
						blocked = false;
						done++;
						break;
					}
				}
			} while (!blocked);
		}
	} while (done+1 < width*height/4);
	
	for (var i=0;i<this._width;i++) {
		for (var j=0;j<this._height;j++) {
			callback(i, j, map[i][j]);
		}
	}
	this._map = null;
	return this;
}

ROT.Map.IceyMaze.prototype._randomize = function(dirs) {
	for (var i=0;i<4;i++) {
		dirs[i][0] = 0;
		dirs[i][1] = 0;
	}
	
	switch (Math.floor(ROT.RNG.getUniform()*4)) {
		case 0:
			dirs[0][0] = -1; dirs[1][0] = 1;
			dirs[2][1] = -1; dirs[3][1] = 1;
		break;
		case 1:
			dirs[3][0] = -1; dirs[2][0] = 1;
			dirs[1][1] = -1; dirs[0][1] = 1;
		break;
		case 2:
			dirs[2][0] = -1; dirs[3][0] = 1;
			dirs[0][1] = -1; dirs[1][1] = 1;
		break;
		case 3:
			dirs[1][0] = -1; dirs[0][0] = 1;
			dirs[3][1] = -1; dirs[2][1] = 1;
		break;
	}
}

ROT.Map.IceyMaze.prototype._isFree = function(map, x, y, width, height) {
	if (x < 1 || y < 1 || x >= width || y >= height) { return false; }
	return map[x][y];
}
/**
 * @class Maze generator - Eller's algorithm
 * See http://homepages.cwi.nl/~tromp/maze.html for explanation
 * @augments ROT.Map
 */
ROT.Map.EllerMaze = function(width, height) {
	ROT.Map.call(this, width, height);
}
ROT.Map.EllerMaze.extend(ROT.Map);

ROT.Map.EllerMaze.prototype.create = function(callback) {
	var map = this._fillMap(1);
	var w = Math.ceil((this._width-2)/2);
	
	var rand = 9/24;
	
	var L = [];
	var R = [];
	
	for (var i=0;i<w;i++) {
		L.push(i);
		R.push(i);
	}
	L.push(w-1); /* fake stop-block at the right side */

	for (var j=1;j+3<this._height;j+=2) {
		/* one row */
		for (var i=0;i<w;i++) {
			/* cell coords (will be always empty) */
			var x = 2*i+1;
			var y = j;
			map[x][y] = 0;
			
			/* right connection */
			if (i != L[i+1] && ROT.RNG.getUniform() > rand) {
				this._addToList(i, L, R);
				map[x+1][y] = 0;
			}
			
			/* bottom connection */
			if (i != L[i] && ROT.RNG.getUniform() > rand) {
				/* remove connection */
				this._removeFromList(i, L, R);
			} else {
				/* create connection */
				map[x][y+1] = 0;
			}
		}
	}

	/* last row */
	for (var i=0;i<w;i++) {
		/* cell coords (will be always empty) */
		var x = 2*i+1;
		var y = j;
		map[x][y] = 0;
		
		/* right connection */
		if (i != L[i+1] && (i == L[i] || ROT.RNG.getUniform() > rand)) {
			/* dig right also if the cell is separated, so it gets connected to the rest of maze */
			this._addToList(i, L, R);
			map[x+1][y] = 0;
		}
		
		this._removeFromList(i, L, R);
	}
	
	for (var i=0;i<this._width;i++) {
		for (var j=0;j<this._height;j++) {
			callback(i, j, map[i][j]);
		}
	}
	
	return this;
}

/**
 * Remove "i" from its list
 */
ROT.Map.EllerMaze.prototype._removeFromList = function(i, L, R) {
	R[L[i]] = R[i];
	L[R[i]] = L[i];
	R[i] = i;
	L[i] = i;
}

/**
 * Join lists with "i" and "i+1"
 */
ROT.Map.EllerMaze.prototype._addToList = function(i, L, R) {
	R[L[i+1]] = R[i];
	L[R[i]] = L[i+1];
	R[i] = i+1;
	L[i+1] = i;
}
/**
 * @class Cellular automaton map generator
 * @augments ROT.Map
 * @param {int} [width=ROT.DEFAULT_WIDTH]
 * @param {int} [height=ROT.DEFAULT_HEIGHT]
 * @param {object} [options] Options
 * @param {int[]} [options.born] List of neighbor counts for a new cell to be born in empty space
 * @param {int[]} [options.survive] List of neighbor counts for an existing  cell to survive
 * @param {int} [options.topology] Topology 4 or 6 or 8
 */
ROT.Map.Cellular = function(width, height, options) {
	ROT.Map.call(this, width, height);
	this._options = {
		born: [5, 6, 7, 8],
		survive: [4, 5, 6, 7, 8],
		topology: 8
	};
	for (var p in options) { this._options[p] = options[p]; }
	
	this._dirs = ROT.DIRS[this._options.topology];
	this._map = this._fillMap(0);
}
ROT.Map.Cellular.extend(ROT.Map);

/**
 * Fill the map with random values
 * @param {float} probability Probability for a cell to become alive; 0 = all empty, 1 = all full
 */
ROT.Map.Cellular.prototype.randomize = function(probability) {
	for (var i=0;i<this._width;i++) {
		for (var j=0;j<this._height;j++) {
			this._map[i][j] = (ROT.RNG.getUniform() < probability ? 1 : 0);
		}
	}
	return this;
}

ROT.Map.Cellular.prototype.set = function(x, y, value) {
	this._map[x][y] = value;
}

ROT.Map.Cellular.prototype.create = function(callback) {
	var newMap = this._fillMap(0);
	var born = this._options.born;
	var survive = this._options.survive;


	for (var j=0;j<this._height;j++) {
		var widthStep = 1;
		var widthStart = 0;
		if (this._options.topology == 6) { 
			widthStep = 2;
			widthStart = j%2;
		}

		for (var i=widthStart; i<this._width; i+=widthStep) {

			var cur = this._map[i][j];
			var ncount = this._getNeighbors(i, j);
			
			if (cur && survive.indexOf(ncount) != -1) { /* survive */
				newMap[i][j] = 1;
			} else if (!cur && born.indexOf(ncount) != -1) { /* born */
				newMap[i][j] = 1;
			}
			
			if (callback) { callback(i, j, newMap[i][j]); }
		}
	}
	
	this._map = newMap;
}

/**
 * Get neighbor count at [i,j] in this._map
 */
ROT.Map.Cellular.prototype._getNeighbors = function(cx, cy) {
	var result = 0;
	for (var i=0;i<this._dirs.length;i++) {
		var dir = this._dirs[i];
		var x = cx + dir[0];
		var y = cy + dir[1];
		
		if (x < 0 || x >= this._width || x < 0 || y >= this._width) { continue; }
		result += (this._map[x][y] == 1 ? 1 : 0);
	}
	
	return result;
}
/**
 * @class Dungeon map: has rooms and corridors
 * @augments ROT.Map
 */
ROT.Map.Dungeon = function(width, height) {
	ROT.Map.call(this, width, height);
	this._rooms = []; /* list of all rooms */
	this._corridors = [];
}
ROT.Map.Dungeon.extend(ROT.Map);

/**
 * Get all generated rooms
 * @returns {ROT.Map.Feature.Room[]}
 */
ROT.Map.Dungeon.prototype.getRooms = function() {
	return this._rooms;
}

/**
 * Get all generated corridors
 * @returns {ROT.Map.Feature.Corridor[]}
 */
ROT.Map.Dungeon.prototype.getCorridors = function() {
	return this._corridors;
}
/**
 * @class Random dungeon generator using human-like digging patterns.
 * Heavily based on Mike Anderson's ideas from the "Tyrant" algo, mentioned at 
 * http://www.roguebasin.roguelikedevelopment.org/index.php?title=Dungeon-Building_Algorithm.
 * @augments ROT.Map.Dungeon
 */
ROT.Map.Digger = function(width, height, options) {
	ROT.Map.Dungeon.call(this, width, height);
	
	this._options = {
		roomWidth: [3, 9], /* room minimum and maximum width */
		roomHeight: [3, 5], /* room minimum and maximum height */
		corridorLength: [3, 10], /* corridor minimum and maximum length */
		dugPercentage: 0.2, /* we stop after this percentage of level area has been dug out */
		timeLimit: 1000 /* we stop after this much time has passed (msec) */
	}
	for (var p in options) { this._options[p] = options[p]; }
	
	this._features = {
		"Room": 4,
		"Corridor": 4
	}
	this._featureAttempts = 20; /* how many times do we try to create a feature on a suitable wall */
	this._walls = {}; /* these are available for digging */
	
	this._digCallback = this._digCallback.bind(this);
	this._canBeDugCallback = this._canBeDugCallback.bind(this);
	this._isWallCallback = this._isWallCallback.bind(this);
	this._priorityWallCallback = this._priorityWallCallback.bind(this);
}
ROT.Map.Digger.extend(ROT.Map.Dungeon);

/**
 * Create a map
 * @see ROT.Map#create
 */
ROT.Map.Digger.prototype.create = function(callback) {
	this._rooms = [];
	this._corridors = [];
	this._map = this._fillMap(1);
	this._walls = {};
	this._dug = 0;
	var area = (this._width-2) * (this._height-2);

	this._firstRoom();
	
	var t1 = Date.now();

	do {
		var t2 = Date.now();
		if (t2 - t1 > this._options.timeLimit) { break; }

		/* find a good wall */
		var wall = this._findWall();
		if (!wall) { break; } /* no more walls */
		
		var parts = wall.split(",");
		var x = parseInt(parts[0]);
		var y = parseInt(parts[1]);
		var dir = this._getDiggingDirection(x, y);
		if (!dir) { continue; } /* this wall is not suitable */
		
//		console.log("wall", x, y);

		/* try adding a feature */
		var featureAttempts = 0;
		do {
			featureAttempts++;
			if (this._tryFeature(x, y, dir[0], dir[1])) { /* feature added */
				if (this._rooms.length + this._corridors.length == 2) { this._rooms[0].addDoor(x, y); } /* first room oficially has doors */
				this._removeSurroundingWalls(x, y);
				this._removeSurroundingWalls(x-dir[0], y-dir[1]);
				break; 
			}
		} while (featureAttempts < this._featureAttempts);
		
		var priorityWalls = 0;
		for (var id in this._walls) { 
			if (this._walls[id] > 1) { priorityWalls++; }
		}

	} while (this._dug/area < this._options.dugPercentage || priorityWalls); /* fixme number of priority walls */

	if (callback) {
		for (var i=0;i<this._width;i++) {
			for (var j=0;j<this._height;j++) {
				callback(i, j, this._map[i][j]);
			}
		}
	}
	
	this._walls = {};
	this._map = null;

	return this;
}

ROT.Map.Digger.prototype._digCallback = function(x, y, value) {
	if (value == 0 || value == 2) { /* empty */
		this._map[x][y] = 0;
		this._dug++;
	} else { /* wall */
		this._walls[x+","+y] = 1;
	}
}

ROT.Map.Digger.prototype._isWallCallback = function(x, y) {
	if (x < 0 || y < 0 || x >= this._width || y >= this._height) { return false; }
	return (this._map[x][y] == 1);
}

ROT.Map.Digger.prototype._canBeDugCallback = function(x, y) {
	if (x < 1 || y < 1 || x+1 >= this._width || y+1 >= this._height) { return false; }
	return (this._map[x][y] == 1);
}

ROT.Map.Digger.prototype._priorityWallCallback = function(x, y) {
	this._walls[x+","+y] = 2;
}

ROT.Map.Digger.prototype._firstRoom = function() {
	var cx = Math.floor(this._width/2);
	var cy = Math.floor(this._height/2);
	var room = ROT.Map.Feature.Room.createRandomCenter(cx, cy, this._options);
	this._rooms.push(room);
	room.create(this._digCallback);
}

/**
 * Get a suitable wall
 */
ROT.Map.Digger.prototype._findWall = function() {
	var prio1 = [];
	var prio2 = [];
	for (var id in this._walls) {
		var prio = this._walls[id];
		if (prio == 2) { 
			prio2.push(id); 
		} else {
			prio1.push(id);
		}
	}
	
	var arr = (prio2.length ? prio2 : prio1);
	if (!arr.length) { return null; } /* no walls :/ */
	
	var id = arr.random();
	delete this._walls[id];

	return id;
}

/**
 * Tries adding a feature
 * @returns {bool} was this a successful try?
 */
ROT.Map.Digger.prototype._tryFeature = function(x, y, dx, dy) {
	var feature = null;
	var total = 0;
	for (var p in this._features) { total += this._features[p]; }
	var random = Math.floor(ROT.RNG.getUniform()*total);
	
	var sub = 0;
	for (var p in this._features) {
		sub += this._features[p];
		if (random < sub) { 
			feature = ROT.Map.Feature[p];
			break; 
		}
	}
	
	feature = feature.createRandomAt(x, y, dx, dy, this._options);
	
	if (!feature.isValid(this._isWallCallback, this._canBeDugCallback)) {
//		console.log("not valid");
//		feature.debug();
		return false;
	}
	
	feature.create(this._digCallback);
//	feature.debug();

	if (feature instanceof ROT.Map.Feature.Room) { this._rooms.push(feature); }
	if (feature instanceof ROT.Map.Feature.Corridor) { 
		feature.createPriorityWalls(this._priorityWallCallback);
		this._corridors.push(feature); 
	}
	
	return true;
}

ROT.Map.Digger.prototype._removeSurroundingWalls = function(cx, cy) {
	var deltas = ROT.DIRS[4];

	for (var i=0;i<deltas.length;i++) {
		var delta = deltas[i];
		var x = cx + delta[0];
		var y = cy + delta[1];
		delete this._walls[x+","+y];
		var x = cx + 2*delta[0];
		var y = cy + 2*delta[1];
		delete this._walls[x+","+y];
	}
}

/**
 * Returns vector in "digging" direction, or false, if this does not exist (or is not unique)
 */
ROT.Map.Digger.prototype._getDiggingDirection = function(cx, cy) {
	var result = null;
	var deltas = ROT.DIRS[4];
	
	for (var i=0;i<deltas.length;i++) {
		var delta = deltas[i];
		var x = cx + delta[0];
		var y = cy + delta[1];
		
		if (x < 0 || y < 0 || x >= this._width || y >= this._width) { return null; }
		
		if (!this._map[x][y]) { /* there already is another empty neighbor! */
			if (result) { return null; }
			result = delta;
		}
	}
	
	/* no empty neighbor */
	if (!result) { return null; }
	
	return [-result[0], -result[1]];
}
/**
 * @class Dungeon generator which tries to fill the space evenly. Generates independent rooms and tries to connect them.
 * @augments ROT.Map.Dungeon
 */
ROT.Map.Uniform = function(width, height, options) {
	ROT.Map.Dungeon.call(this, width, height);

	this._options = {
		roomWidth: [3, 9], /* room minimum and maximum width */
		roomHeight: [3, 5], /* room minimum and maximum height */
		roomDugPercentage: 0.1, /* we stop after this percentage of level area has been dug out by rooms */
		timeLimit: 1000 /* we stop after this much time has passed (msec) */
	}
	for (var p in options) { this._options[p] = options[p]; }

	this._roomAttempts = 20; /* new room is created N-times until is considered as impossible to generate */
	this._corridorAttempts = 20; /* corridors are tried N-times until the level is considered as impossible to connect */

	this._connected = []; /* list of already connected rooms */
	this._unconnected = []; /* list of remaining unconnected rooms */
	
	this._digCallback = this._digCallback.bind(this);
	this._canBeDugCallback = this._canBeDugCallback.bind(this);
	this._isWallCallback = this._isWallCallback.bind(this);
}
ROT.Map.Uniform.extend(ROT.Map.Dungeon);

/**
 * Create a map. If the time limit has been hit, returns null.
 * @see ROT.Map#create
 */
ROT.Map.Uniform.prototype.create = function(callback) {
	var t1 = Date.now();
	while (1) {
		var t2 = Date.now();
		if (t2 - t1 > this._options.timeLimit) { return null; } /* time limit! */
	
		this._map = this._fillMap(1);
		this._dug = 0;
		this._rooms = [];
		this._unconnected = [];
		this._generateRooms();
		if (this._generateCorridors()) { break; }
	}
	
	if (callback) {
		for (var i=0;i<this._width;i++) {
			for (var j=0;j<this._height;j++) {
				callback(i, j, this._map[i][j]);
			}
		}
	}
	
	return this;
}

/**
 * Generates a suitable amount of rooms
 */
ROT.Map.Uniform.prototype._generateRooms = function() {
	var w = this._width-2;
	var h = this._height-2;

	do {
		var room = this._generateRoom();
		if (this._dug/(w*h) > this._options.roomDugPercentage) { break; } /* achieved requested amount of free space */
	} while (room);

	/* either enough rooms, or not able to generate more of them :) */
}

/**
 * Try to generate one room
 */
ROT.Map.Uniform.prototype._generateRoom = function() {
	var count = 0;
	while (count < this._roomAttempts) {
		count++;
		
		var room = ROT.Map.Feature.Room.createRandom(this._width, this._height, this._options);
		if (!room.isValid(this._isWallCallback, this._canBeDugCallback)) { continue; }
		
		room.create(this._digCallback);
		this._rooms.push(room);
		return room;
	} 

	/* no room was generated in a given number of attempts */
	return null;
}

/**
 * Generates connectors beween rooms
 * @returns {bool} success Was this attempt successfull?
 */
ROT.Map.Uniform.prototype._generateCorridors = function() {
	var cnt = 0;
	while (cnt < this._corridorAttempts) {
		cnt++;
		this._corridors = [];

		/* dig rooms into a clear map */
		this._map = this._fillMap(1);
		for (var i=0;i<this._rooms.length;i++) { 
			var room = this._rooms[i];
			room.clearDoors();
			room.create(this._digCallback); 
		}

		this._unconnected = this._rooms.slice().randomize();
		this._connected = [];
		if (this._unconnected.length) { this._connected.push(this._unconnected.pop()); } /* first one is always connected */
		
		while (1) {
			/* 1. pick random connected room */
			var connected = this._connected.random();
			
			/* 2. find closest unconnected */
			var room1 = this._closestRoom(this._unconnected, connected);
			
			/* 3. connect it to closest connected */
			var room2 = this._closestRoom(this._connected, room1);
			
			var ok = this._connectRooms(room1, room2);
			if (!ok) { break; } /* stop connecting, re-shuffle */
			
			if (!this._unconnected.length) { return true; } /* done; no rooms remain */
		}
	}
	return false;
}

/**
 * For a given room, find the closest one from the list
 */
ROT.Map.Uniform.prototype._closestRoom = function(rooms, room) {
	var dist = Infinity;
	var center = room.getCenter();
	var result = null;
	
	for (var i=0;i<rooms.length;i++) {
		var r = rooms[i];
		var c = r.getCenter();
		var dx = c[0]-center[0];
		var dy = c[1]-center[1];
		var d = dx*dx+dy*dy;
		
		if (d < dist) {
			dist = d;
			result = r;
		}
	}
	
	return result;
}

ROT.Map.Uniform.prototype._connectRooms = function(room1, room2) {
	/*
		room1.debug();
		room2.debug();
	*/

	var center1 = room1.getCenter();
	var center2 = room2.getCenter();

	var diffX = center2[0] - center1[0];
	var diffY = center2[1] - center1[1];

	if (Math.abs(diffX) < Math.abs(diffY)) { /* first try connecting north-south walls */
		var dirIndex1 = (diffY > 0 ? 2 : 0);
		var dirIndex2 = (dirIndex1 + 2) % 4;
		var min = room2.getLeft();
		var max = room2.getRight();
		var index = 0;
	} else { /* first try connecting east-west walls */
		var dirIndex1 = (diffX > 0 ? 1 : 3);
		var dirIndex2 = (dirIndex1 + 2) % 4;
		var min = room2.getTop();
		var max = room2.getBottom();
		var index = 1;
	}

	var start = this._placeInWall(room1, dirIndex1); /* corridor will start here */
	if (!start) { return false; }

	if (start[index] >= min && start[index] <= max) { /* possible to connect with straight line (I-like) */
		var end = start.slice();
		var value = null;
		switch (dirIndex2) {
			case 0: value = room2.getTop()-1; break;
			case 1: value = room2.getRight()+1; break;
			case 2: value = room2.getBottom()+1; break;
			case 3: value = room2.getLeft()-1; break;
		}
		end[(index+1)%2] = value;
		this._digLine([start, end]);
		
	} else if (start[index] < min-1 || start[index] > max+1) { /* need to switch target wall (L-like) */

		var diff = start[index] - center2[index];
		switch (dirIndex2) {
			case 0:
			case 1:	var rotation = (diff < 0 ? 3 : 1); break;
			case 2:
			case 3:	var rotation = (diff < 0 ? 1 : 3); break;
		}
		dirIndex2 = (dirIndex2 + rotation) % 4;
		
		var end = this._placeInWall(room2, dirIndex2);
		if (!end) { return false; }

		var mid = [0, 0];
		mid[index] = start[index];
		var index2 = (index+1)%2;
		mid[index2] = end[index2];
		this._digLine([start, mid, end]);
		
	} else { /* use current wall pair, but adjust the line in the middle (S-like) */
	
		var index2 = (index+1)%2;
		var end = this._placeInWall(room2, dirIndex2);
		if (!end) { return; }
		var mid = Math.round((end[index2] + start[index2])/2);

		var mid1 = [0, 0];
		var mid2 = [0, 0];
		mid1[index] = start[index];
		mid1[index2] = mid;
		mid2[index] = end[index];
		mid2[index2] = mid;
		this._digLine([start, mid1, mid2, end]);
	}

	room1.addDoor(start[0], start[1]);
	room2.addDoor(end[0], end[1]);
	
	var index = this._unconnected.indexOf(room1);
	if (index != -1) {
		this._unconnected.splice(index, 1);
		this._connected.push(room1);
	}

	var index = this._unconnected.indexOf(room2);
	if (index != -1) {
		this._unconnected.splice(index, 1);
		this._connected.push(room2);
	}
	
	return true;
}

ROT.Map.Uniform.prototype._placeInWall = function(room, dirIndex) {
	var start = [0, 0];
	var dir = [0, 0];
	var length = 0;
	
	switch (dirIndex) {
		case 0:
			dir = [1, 0];
			start = [room.getLeft(), room.getTop()-1];
			length = room.getRight()-room.getLeft()+1;
		break;
		case 1:
			dir = [0, 1];
			start = [room.getRight()+1, room.getTop()];
			length = room.getBottom()-room.getTop()+1;
		break;
		case 2:
			dir = [1, 0];
			start = [room.getLeft(), room.getBottom()+1];
			length = room.getRight()-room.getLeft()+1;
		break;
		case 3:
			dir = [0, 1];
			start = [room.getLeft()-1, room.getTop()];
			length = room.getBottom()-room.getTop()+1;
		break;
	}
	
	var avail = [];
	var lastBadIndex = -2;

	for (var i=0;i<length;i++) {
		var x = start[0] + i*dir[0];
		var y = start[1] + i*dir[1];
		avail.push(null);
		
		var isWall = (this._map[x][y] == 1);
		if (isWall) {
			if (lastBadIndex != i-1) { avail[i] = [x, y]; }
		} else {
			lastBadIndex = i;
			if (i) { avail[i-1] = null; }
		}
	}
	
	for (var i=avail.length-1; i>=0; i--) {
		if (!avail[i]) { avail.splice(i, 1); }
	}
	return (avail.length ? avail.random() : null);
}

/**
 * Dig a polyline.
 */
ROT.Map.Uniform.prototype._digLine = function(points) {
	for (var i=1;i<points.length;i++) {
		var start = points[i-1];
		var end = points[i];
		var corridor = new ROT.Map.Feature.Corridor(start[0], start[1], end[0], end[1]);
		corridor.create(this._digCallback);
		this._corridors.push(corridor);
	}
}

ROT.Map.Uniform.prototype._digCallback = function(x, y, value) {
	this._map[x][y] = value;
	if (value == 0) { this._dug++; }
}

ROT.Map.Uniform.prototype._isWallCallback = function(x, y) {
	if (x < 0 || y < 0 || x >= this._width || y >= this._height) { return false; }
	return (this._map[x][y] == 1);
}

ROT.Map.Uniform.prototype._canBeDugCallback = function(x, y) {
	if (x < 1 || y < 1 || x+1 >= this._width || y+1 >= this._height) { return false; }
	return (this._map[x][y] == 1);
}

/**
 * @class
 * Dungeon feature; has own .create() method
 */
ROT.Map.Feature = function() {}
ROT.Map.Feature.prototype.isValid = function(canBeDugCallback) {}
ROT.Map.Feature.prototype.create = function(digCallback) {}
ROT.Map.Feature.prototype.debug = function() {}
ROT.Map.Feature.createRandomAt = function(x, y, dx, dy, options) {}

/**
 * @class Room
 * @augments ROT.Map.Feature
 * @param {int} x1
 * @param {int} y1
 * @param {int} x2
 * @param {int} y2
 * @param {int} [doorX]
 * @param {int} [doorY]
 */
ROT.Map.Feature.Room = function(x1, y1, x2, y2, doorX, doorY) {
	this._x1 = x1;
	this._y1 = y1;
	this._x2 = x2;
	this._y2 = y2;
	this._doors = {};
	if (arguments.length > 4) { this.addDoor(doorX, doorY); }
}
ROT.Map.Feature.Room.extend(ROT.Map.Feature);

/**
 * Room of random size, with a given doors and direction
 */
ROT.Map.Feature.Room.createRandomAt = function(x, y, dx, dy, options) {
	var min = options.roomWidth[0];
	var max = options.roomWidth[1];
	var width = min + Math.floor(ROT.RNG.getUniform()*(max-min+1));
	
	var min = options.roomHeight[0];
	var max = options.roomHeight[1];
	var height = min + Math.floor(ROT.RNG.getUniform()*(max-min+1));
	
	if (dx == 1) { /* to the right */
		var y2 = y - Math.floor(ROT.RNG.getUniform() * height);
		return new this(x+1, y2, x+width, y2+height-1, x, y);
	}
	
	if (dx == -1) { /* to the left */
		var y2 = y - Math.floor(ROT.RNG.getUniform() * height);
		return new this(x-width, y2, x-1, y2+height-1, x, y);
	}

	if (dy == 1) { /* to the bottom */
		var x2 = x - Math.floor(ROT.RNG.getUniform() * width);
		return new this(x2, y+1, x2+width-1, y+height, x, y);
	}

	if (dy == -1) { /* to the top */
		var x2 = x - Math.floor(ROT.RNG.getUniform() * width);
		return new this(x2, y-height, x2+width-1, y-1, x, y);
	}
}

/**
 * Room of random size, positioned around center coords
 */
ROT.Map.Feature.Room.createRandomCenter = function(cx, cy, options) {
	var min = options.roomWidth[0];
	var max = options.roomWidth[1];
	var width = min + Math.floor(ROT.RNG.getUniform()*(max-min+1));
	
	var min = options.roomHeight[0];
	var max = options.roomHeight[1];
	var height = min + Math.floor(ROT.RNG.getUniform()*(max-min+1));

	var x1 = cx - Math.floor(ROT.RNG.getUniform()*width);
	var y1 = cy - Math.floor(ROT.RNG.getUniform()*height);
	var x2 = x1 + width - 1;
	var y2 = y1 + height - 1;

	return new this(x1, y1, x2, y2);
}

/**
 * Room of random size within a given dimensions
 */
ROT.Map.Feature.Room.createRandom = function(availWidth, availHeight, options) {
	var min = options.roomWidth[0];
	var max = options.roomWidth[1];
	var width = min + Math.floor(ROT.RNG.getUniform()*(max-min+1));
	
	var min = options.roomHeight[0];
	var max = options.roomHeight[1];
	var height = min + Math.floor(ROT.RNG.getUniform()*(max-min+1));
	
	var left = availWidth - width - 1;
	var top = availHeight - height - 1;

	var x1 = 1 + Math.floor(ROT.RNG.getUniform()*left);
	var y1 = 1 + Math.floor(ROT.RNG.getUniform()*top);
	var x2 = x1 + width - 1;
	var y2 = y1 + height - 1;

	return new this(x1, y1, x2, y2);
}

ROT.Map.Feature.Room.prototype.addDoor = function(x, y) {
	this._doors[x+","+y] = 1;
}

ROT.Map.Feature.Room.prototype.clearDoors = function() {
	this._doors = {};
	return this;
}

ROT.Map.Feature.Room.prototype.debug = function() {
	console.log("room", this._x1, this._y1, this._x2, this._y2);
}

ROT.Map.Feature.Room.prototype.isValid = function(isWallCallback, canBeDugCallback) { 
	var left = this._x1-1;
	var right = this._x2+1;
	var top = this._y1-1;
	var bottom = this._y2+1;
	
	for (var x=left; x<=right; x++) {
		for (var y=top; y<=bottom; y++) {
			if (x == left || x == right || y == top || y == bottom) {
				if (!isWallCallback(x, y)) { return false; }
			} else {
				if (!canBeDugCallback(x, y)) { return false; }
			}
		}
	}

	return true;
}

/**
 * @param {function} digCallback Dig callback with a signature (x, y, value). Values: 0 = empty, 1 = wall, 2 = door. Multiple doors are allowed.
 */
ROT.Map.Feature.Room.prototype.create = function(digCallback) { 
	var left = this._x1-1;
	var right = this._x2+1;
	var top = this._y1-1;
	var bottom = this._y2+1;
	
	var value = 0;
	for (var x=left; x<=right; x++) {
		for (var y=top; y<=bottom; y++) {
			if (x+","+y in this._doors) {
				value = 2;
			} else if (x == left || x == right || y == top || y == bottom) {
				value = 1;
			} else {
				value = 0;
			}
			digCallback(x, y, value);
		}
	}
}

ROT.Map.Feature.Room.prototype.getCenter = function() {
	return [Math.round((this._x1 + this._x2)/2), Math.round((this._y1 + this._y2)/2)];
}

ROT.Map.Feature.Room.prototype.getLeft = function() {
	return this._x1;
}

ROT.Map.Feature.Room.prototype.getRight = function() {
	return this._x2;
}

ROT.Map.Feature.Room.prototype.getTop = function() {
	return this._y1;
}

ROT.Map.Feature.Room.prototype.getBottom = function() {
	return this._y2;
}

/**
 * @class Corridor
 * @augments ROT.Map.Feature
 * @param {int} startX
 * @param {int} startY
 * @param {int} endX
 * @param {int} endY
 */
ROT.Map.Feature.Corridor = function(startX, startY, endX, endY) {
	this._startX = startX;
	this._startY = startY;
	this._endX = endX; 
	this._endY = endY;
	this._endsWithAWall = true;
}
ROT.Map.Feature.Corridor.extend(ROT.Map.Feature);

ROT.Map.Feature.Corridor.createRandomAt = function(x, y, dx, dy, options) {
	var min = options.corridorLength[0];
	var max = options.corridorLength[1];
	var length = min + Math.floor(ROT.RNG.getUniform()*(max-min+1));
	
	return new this(x, y, x + dx*length, y + dy*length);
}

ROT.Map.Feature.Corridor.prototype.debug = function() {
	console.log("corridor", this._startX, this._startY, this._endX, this._endY);
}

ROT.Map.Feature.Corridor.prototype.isValid = function(isWallCallback, canBeDugCallback){ 
	var sx = this._startX;
	var sy = this._startY;
	var dx = this._endX-sx;
	var dy = this._endY-sy;
	var length = 1 + Math.max(Math.abs(dx), Math.abs(dy));
	
	if (dx) { dx = dx/Math.abs(dx); }
	if (dy) { dy = dy/Math.abs(dy); }
	var nx = dy;
	var ny = -dx;
	
	var ok = true;
	for (var i=0; i<length; i++) {
		var x = sx + i*dx;
		var y = sy + i*dy;

		if (!canBeDugCallback(     x,      y)) { ok = false; }
		if (!isWallCallback  (x + nx, y + ny)) { ok = false; }
		if (!isWallCallback  (x - nx, y - ny)) { ok = false; }
		
		if (!ok) {
			length = i;
			this._endX = x-dx;
			this._endY = y-dy;
			break;
		}
	}
	
	/**
	 * If the length degenerated, this corridor might be invalid
	 */
	 
	/* not supported */
	if (length == 0) { return false; } 
	
	 /* length 1 allowed only if the next space is empty */
	if (length == 1 && isWallCallback(this._endX + dx, this._endY + dy)) { return false; }
	
	/**
	 * We do not want the corridor to crash into a corner of a room;
	 * if any of the ending corners is empty, the N+1th cell of this corridor must be empty too.
	 * 
	 * Situation:
	 * #######1
	 * .......?
	 * #######2
	 * 
	 * The corridor was dug from left to right.
	 * 1, 2 - problematic corners, ? = N+1th cell (not dug)
	 */
	var firstCornerBad = !isWallCallback(this._endX + dx + nx, this._endY + dy + ny);
	var secondCornerBad = !isWallCallback(this._endX + dx - nx, this._endY + dy - ny);
	this._endsWithAWall = isWallCallback(this._endX + dx, this._endY + dy);
	if ((firstCornerBad || secondCornerBad) && this._endsWithAWall) { return false; }

	return true;
}

/**
 * @param {function} digCallback Dig callback with a signature (x, y, value). Values: 0 = empty.
 */
ROT.Map.Feature.Corridor.prototype.create = function(digCallback) { 
	var sx = this._startX;
	var sy = this._startY;
	var dx = this._endX-sx;
	var dy = this._endY-sy;
	var length = 1+Math.max(Math.abs(dx), Math.abs(dy));
	
	if (dx) { dx = dx/Math.abs(dx); }
	if (dy) { dy = dy/Math.abs(dy); }
	var nx = dy;
	var ny = -dx;
	
	for (var i=0; i<length; i++) {
		var x = sx + i*dx;
		var y = sy + i*dy;
		digCallback(x, y, 0);
	}
	
	return true;
}

ROT.Map.Feature.Corridor.prototype.createPriorityWalls = function(priorityWallCallback) {
	if (!this._endsWithAWall) { return; }

	var sx = this._startX;
	var sy = this._startY;

	var dx = this._endX-sx;
	var dy = this._endY-sy;
	if (dx) { dx = dx/Math.abs(dx); }
	if (dy) { dy = dy/Math.abs(dy); }
	var nx = dy;
	var ny = -dx;

	priorityWallCallback(this._endX + dx, this._endY + dy);
	priorityWallCallback(this._endX + nx, this._endY + ny);
	priorityWallCallback(this._endX - nx, this._endY - ny);
}/**
 * @class Base noise generator
 */
ROT.Noise = function() {
};

ROT.Noise.prototype.get = function(x, y) {}
/**
 * A simple 2d implementation of simplex noise by Ondrej Zara
 *
 * Based on a speed-improved simplex noise algorithm for 2D, 3D and 4D in Java.
 * Which is based on example code by Stefan Gustavson (stegu@itn.liu.se).
 * With Optimisations by Peter Eastman (peastman@drizzle.stanford.edu).
 * Better rank ordering method by Stefan Gustavson in 2012.
 */

/**
 * @class 2D simplex noise generator
 * @param {int} [gradients=256] Random gradients
 */
ROT.Noise.Simplex = function(gradients) {
	ROT.Noise.call(this);

	this._F2 = 0.5 * (Math.sqrt(3) - 1);
    this._G2 = (3 - Math.sqrt(3)) / 6;

	this._gradients = [
		[ 0, -1],
		[ 1, -1],
		[ 1,  0],
		[ 1,  1],
		[ 0,  1],
		[-1,  1],
		[-1,  0],
		[-1, -1]
	];

	var permutations = [];
	var count = gradients || 256;
	for (var i=0;i<count;i++) { permutations.push(i); }
	permutations = permutations.randomize();

	this._perms = [];
	this._indexes = [];

	for (var i=0;i<2*count;i++) {
		this._perms.push(permutations[i % count]);
		this._indexes.push(this._perms[i] % this._gradients.length);
	}

};
ROT.Noise.Simplex.extend(ROT.Noise);

ROT.Noise.Simplex.prototype.get = function(xin, yin) {
	var perms = this._perms;
	var indexes = this._indexes;
	var count = perms.length/2;
	var G2 = this._G2;

	var n0 =0, n1 = 0, n2 = 0, gi; // Noise contributions from the three corners

	// Skew the input space to determine which simplex cell we're in
	var s = (xin + yin) * this._F2; // Hairy factor for 2D
	var i = ~~(xin + s);
	var j = ~~(yin + s);
	var t = (i + j) * G2;
	var X0 = i - t; // Unskew the cell origin back to (x,y) space
	var Y0 = j - t;
	var x0 = xin - X0; // The x,y distances from the cell origin
	var y0 = yin - Y0;

	// For the 2D case, the simplex shape is an equilateral triangle.
	// Determine which simplex we are in.
	var i1, j1; // Offsets for second (middle) corner of simplex in (i,j) coords
	if (x0 > y0) {
		i1 = 1;
		j1 = 0;
	} else { // lower triangle, XY order: (0,0)->(1,0)->(1,1)
		i1 = 0;
		j1 = 1;
	} // upper triangle, YX order: (0,0)->(0,1)->(1,1)

	// A step of (1,0) in (i,j) means a step of (1-c,-c) in (x,y), and
	// a step of (0,1) in (i,j) means a step of (-c,1-c) in (x,y), where
	// c = (3-sqrt(3))/6
	var x1 = x0 - i1 + G2; // Offsets for middle corner in (x,y) unskewed coords
	var y1 = y0 - j1 + G2;
	var x2 = x0 - 1 + 2*G2; // Offsets for last corner in (x,y) unskewed coords
	var y2 = y0 - 1 + 2*G2;

	// Work out the hashed gradient indices of the three simplex corners
	var ii = i.mod(count);
	var jj = j.mod(count);

	// Calculate the contribution from the three corners
	var t0 = 0.5 - x0*x0 - y0*y0;
	if (t0 >= 0) {
		t0 *= t0;
		gi = indexes[ii+perms[jj]];
		var grad = this._gradients[gi];
		n0 = t0 * t0 * (grad[0] * x0 + grad[1] * y0);
	}
	
	var t1 = 0.5 - x1*x1 - y1*y1;
	if (t1 >= 0) {
		t1 *= t1;
		gi = indexes[ii+i1+perms[jj+j1]];
		var grad = this._gradients[gi];
		n1 = t1 * t1 * (grad[0] * x1 + grad[1] * y1);
	}
	
	var t2 = 0.5 - x2*x2 - y2*y2;
	if (t2 >= 0) {
		t2 *= t2;
		gi = indexes[ii+1+perms[jj+1]];
		var grad = this._gradients[gi];
		n2 = t2 * t2 * (grad[0] * x2 + grad[1] * y2);
	}

	// Add contributions from each corner to get the final noise value.
	// The result is scaled to return values in the interval [-1,1].
	return 70 * (n0 + n1 + n2);
}
/**
 * @class Abstract FOV algorithm
 * @param {function} lightPassesCallback Does the light pass through x,y?
 * @param {object} [options]
 * @param {int} [options.topology=8] 4/6/8
 */
ROT.FOV = function(lightPassesCallback, options) {
	this._lightPasses = lightPassesCallback;
	this._options = {
		topology: 8
	}
	for (var p in options) { this._options[p] = options[p]; }
};

/**
 * Compute visibility
 * @param {int} x
 * @param {int} y
 * @param {int} R Maximum visibility radius
 * @param {function} callback
 */
ROT.FOV.prototype.compute = function(x, y, R, callback) {}

/**
 * Return all neighbors in a concentric ring
 * @param {int} cx center-x
 * @param {int} cy center-y
 * @param {int} r range
 */
ROT.FOV.prototype._getCircle = function(cx, cy, r) {
	var result = [];
	var dirs, countFactor, startOffset;

	switch (this._options.topology) {
		case 4:
			countFactor = 1;
			startOffset = [0, 1];
			dirs = [
				ROT.DIRS[8][7],
				ROT.DIRS[8][1],
				ROT.DIRS[8][3],
				ROT.DIRS[8][5]
			]
		break;

		case 6:
			dirs = ROT.DIRS[6];
			countFactor = 1;
			startOffset = [-1, 1];
		break;

		case 8:
			dirs = ROT.DIRS[4];
			countFactor = 2;
			startOffset = [-1, 1];
		break;
	}

	/* starting neighbor */
	var x = cx + startOffset[0]*r;
	var y = cy + startOffset[1]*r;

	/* circle */
	for (var i=0;i<dirs.length;i++) {
		for (var j=0;j<r*countFactor;j++) {
			result.push([x, y]);
			x += dirs[i][0];
			y += dirs[i][1];

		}
	}

	return result;
}
/**
 * @class Discrete shadowcasting algorithm
 * @augments ROT.FOV
 */
ROT.FOV.DiscreteShadowcasting = function(lightPassesCallback, options) {
	ROT.FOV.call(this, lightPassesCallback, options);
}
ROT.FOV.DiscreteShadowcasting.extend(ROT.FOV);

/**
 * @see ROT.FOV#compute
 */
ROT.FOV.DiscreteShadowcasting.prototype.compute = function(x, y, R, callback) {
	var center = this._coords;
	var map = this._map;

	/* this place is always visible */
	callback(x, y, 0);

	/* standing in a dark place. FIXME is this a good idea?  */
	if (!this._lightPasses(x, y)) { return; }
	
	/* start and end angles */
	var DATA = [];
	
	var A, B, cx, cy, blocks;

	/* analyze surrounding cells in concentric rings, starting from the center */
	for (var r=1; r<=R; r++) {
		var neighbors = this._getCircle(x, y, r);
		var angle = 360 / neighbors.length;

		for (var i=0;i<neighbors.length;i++) {
			cx = neighbors[i][0];
			cy = neighbors[i][1];
			A = angle * (i - 0.5);
			B = A + angle;
			
			blocks = !this._lightPasses(cx, cy);
			if (this._visibleCoords(Math.floor(A), Math.ceil(B), blocks, DATA)) { callback(cx, cy, r, 1); }
			
			if (DATA.length == 2 && DATA[0] == 0 && DATA[1] == 360) { return; } /* cutoff? */

		} /* for all cells in this ring */
	} /* for all rings */
}

/**
 * @param {int} A start angle
 * @param {int} B end angle
 * @param {bool} blocks Does current cell block visibility?
 * @param {int[][]} DATA shadowed angle pairs
 */
ROT.FOV.DiscreteShadowcasting.prototype._visibleCoords = function(A, B, blocks, DATA) {
	if (A < 0) { 
		var v1 = arguments.callee(0, B, blocks, DATA);
		var v2 = arguments.callee(360+A, 360, blocks, DATA);
		return v1 || v2;
	}
	
	var index = 0;
	while (index < DATA.length && DATA[index] < A) { index++; }
	
	if (index == DATA.length) { /* completely new shadow */
		if (blocks) { DATA.push(A, B); } 
		return true;
	}
	
	var count = 0;
	
	if (index % 2) { /* this shadow starts in an existing shadow, or within its ending boundary */
		while (index < DATA.length && DATA[index] < B) {
			index++;
			count++;
		}
		
		if (count == 0) { return false; }
		
		if (blocks) { 
			if (count % 2) {
				DATA.splice(index-count, count, B);
			} else {
				DATA.splice(index-count, count);
			}
		}
		
		return true;

	} else { /* this shadow starts outside an existing shadow, or within a starting boundary */
		while (index < DATA.length && DATA[index] < B) {
			index++;
			count++;
		}
		
		/* visible when outside an existing shadow, or when overlapping */
		if (A == DATA[index-count] && count == 1) { return false; }
		
		if (blocks) { 
			if (count % 2) {
				DATA.splice(index-count, count, A);
			} else {
				DATA.splice(index-count, count, A, B);
			}
		}
			
		return true;
	}
}
/**
 * @class Precise shadowcasting algorithm
 * @augments ROT.FOV
 */
ROT.FOV.PreciseShadowcasting = function(lightPassesCallback, options) {
	ROT.FOV.call(this, lightPassesCallback, options);
}
ROT.FOV.PreciseShadowcasting.extend(ROT.FOV);

/**
 * @see ROT.FOV#compute
 */
ROT.FOV.PreciseShadowcasting.prototype.compute = function(x, y, R, callback) {
	/* this place is always visible */
	callback(x, y, 0, 1);

	/* standing in a dark place. FIXME is this a good idea?  */
	if (!this._lightPasses(x, y)) { return; }
	
	/* list of all shadows */
	var SHADOWS = [];
	
	var cx, cy, blocks, A1, A2, visibility;

	/* analyze surrounding cells in concentric rings, starting from the center */
	for (var r=1; r<=R; r++) {
		var neighbors = this._getCircle(x, y, r);
		var neighborCount = neighbors.length;

		for (var i=0;i<neighborCount;i++) {
			cx = neighbors[i][0];
			cy = neighbors[i][1];
			/* shift half-an-angle backwards to maintain consistency of 0-th cells */
			A1 = [i ? 2*i-1 : 2*neighborCount-1, 2*neighborCount];
			A2 = [2*i+1, 2*neighborCount]; 
			
			blocks = !this._lightPasses(cx, cy);
			visibility = this._checkVisibility(A1, A2, blocks, SHADOWS);
			if (visibility) { callback(cx, cy, r, visibility); }

			if (SHADOWS.length == 2 && SHADOWS[0][0] == 0 && SHADOWS[1][0] == SHADOWS[1][1]) { return; } /* cutoff? */

		} /* for all cells in this ring */
	} /* for all rings */
}

/**
 * @param {int[2]} A1 arc start
 * @param {int[2]} A2 arc end
 * @param {bool} blocks Does current arc block visibility?
 * @param {int[][]} SHADOWS list of active shadows
 */
ROT.FOV.PreciseShadowcasting.prototype._checkVisibility = function(A1, A2, blocks, SHADOWS) {
	if (A1[0] > A2[0]) { /* split into two sub-arcs */
		var v1 = this._checkVisibility(A1, [A1[1], A1[1]], blocks, SHADOWS);
		var v2 = this._checkVisibility([0, 1], A2, blocks, SHADOWS);
		return (v1+v2)/2;
	}

	/* index1: first shadow >= A1 */
	var index1 = 0, edge1 = false;
	while (index1 < SHADOWS.length) {
		var old = SHADOWS[index1];
		var diff = old[0]*A1[1] - A1[0]*old[1];
		if (diff >= 0) { /* old >= A1 */
			if (diff == 0 && !(index1 % 2)) { edge1 = true; }
			break;
		}
		index1++;
	}

	/* index2: last shadow <= A2 */
	var index2 = SHADOWS.length, edge2 = false;
	while (index2--) {
		var old = SHADOWS[index2];
		var diff = A2[0]*old[1] - old[0]*A2[1];
		if (diff >= 0) { /* old <= A2 */
			if (diff == 0 && (index2 % 2)) { edge2 = true; }
			break;
		}
	}

	var visible = true;
	if (index1 == index2 && (edge1 || edge2)) {  /* subset of existing shadow, one of the edges match */
		visible = false; 
	} else if (edge1 && edge2 && index1+1==index2 && (index2 % 2)) { /* completely equivalent with existing shadow */
		visible = false;
	} else if (index1 > index2 && (index1 % 2)) { /* subset of existing shadow, not touching */
		visible = false;
	}
	
	if (!visible) { return 0; } /* fast case: not visible */
	
	var visibleLength, P;

	/* compute the length of visible arc, adjust list of shadows (if blocking) */
	var remove = index2-index1+1;
	if (remove % 2) {
		if (index1 % 2) { /* first edge within existing shadow, second outside */
			var P = SHADOWS[index1];
			visibleLength = (A2[0]*P[1] - P[0]*A2[1]) / (P[1] * A2[1]);
			if (blocks) { SHADOWS.splice(index1, remove, A2); }
		} else { /* second edge within existing shadow, first outside */
			var P = SHADOWS[index2];
			visibleLength = (P[0]*A1[1] - A1[0]*P[1]) / (A1[1] * P[1]);
			if (blocks) { SHADOWS.splice(index1, remove, A1); }
		}
	} else {
		if (index1 % 2) { /* both edges within existing shadows */
			var P1 = SHADOWS[index1];
			var P2 = SHADOWS[index2];
			visibleLength = (P2[0]*P1[1] - P1[0]*P2[1]) / (P1[1] * P2[1]);
			if (blocks) { SHADOWS.splice(index1, remove); }
		} else { /* both edges outside existing shadows */
			if (blocks) { SHADOWS.splice(index1, remove, A1, A2); }
			return 1; /* whole arc visible! */
		}
	}

	var arcLength = (A2[0]*A1[1] - A1[0]*A2[1]) / (A1[1] * A2[1]);

	return visibleLength/arcLength;
}
/**
 * @namespace Color operations
 */
ROT.Color = {
	fromString: function(str) {
		var cached, r;
		if (str in this._cache) {
			cached = this._cache[str];
		} else {
			if (str.charAt(0) == "#") { /* hex rgb */

				var values = str.match(/[0-9a-f]/gi).map(function(x) { return parseInt(x, 16); });
				if (values.length == 3) {
					cached = values.map(function(x) { return x*17; });
				} else {
					for (var i=0;i<3;i++) {
						values[i+1] += 16*values[i];
						values.splice(i, 1);
					}
					cached = values;
				}

			} else if (r = str.match(/rgb\(([0-9, ]+)\)/i)) { /* decimal rgb */
				cached = r[1].split(/\s*,\s*/).map(function(x) { return parseInt(x); });
			} else { /* html name */
				cached = [0, 0, 0];
			}

			this._cache[str] = cached;
		}

		return cached.slice();
	},

	/**
	 * Add two or more colors
	 * @param {number[]} color1
	 * @param {number[]} color2
	 * @returns {number[]}
	 */
	add: function(color1, color2) {
		var result = color1.slice();
		for (var i=0;i<3;i++) {
			for (var j=1;j<arguments.length;j++) {
				result[i] += arguments[j][i];
			}
		}
		return result;
	},

	/**
	 * Add two or more colors, MODIFIES FIRST ARGUMENT
	 * @param {number[]} color1
	 * @param {number[]} color2
	 * @returns {number[]}
	 */
	add_: function(color1, color2) {
		for (var i=0;i<3;i++) {
			for (var j=1;j<arguments.length;j++) {
				color1[i] += arguments[j][i];
			}
		}
		return color1;
	},

	/**
	 * Multiply (mix) two or more colors
	 * @param {number[]} color1
	 * @param {number[]} color2
	 * @returns {number[]}
	 */
	multiply: function(color1, color2) {
		var result = color1.slice();
		for (var i=0;i<3;i++) {
			for (var j=1;j<arguments.length;j++) {
				result[i] *= arguments[j][i] / 255;
			}
			result[i] = Math.round(result[i]);
		}
		return result;
	},

	/**
	 * Multiply (mix) two or more colors, MODIFIES FIRST ARGUMENT
	 * @param {number[]} color1
	 * @param {number[]} color2
	 * @returns {number[]}
	 */
	multiply_: function(color1, color2) {
		for (var i=0;i<3;i++) {
			for (var j=1;j<arguments.length;j++) {
				color1[i] *= arguments[j][i] / 255;
			}
			color1[i] = Math.round(color1[i]);
		}
		return color1;
	},

	/**
	 * Interpolate (blend) two colors with a given factor
	 * @param {number[]} color1
	 * @param {number[]} color2
	 * @param {float} [factor=0.5] 0..1
	 * @returns {number[]}
	 */
	interpolate: function(color1, color2, factor) {
		if (arguments.length < 3) { factor = 0.5; }
		var result = color1.slice();
		for (var i=0;i<3;i++) {
			result[i] = Math.round(result[i] + factor*(color2[i]-color1[i]));
		}
		return result;
	},

	/**
	 * Interpolate (blend) two colors with a given factor in HSL mode
	 * @param {number[]} color1
	 * @param {number[]} color2
	 * @param {float} [factor=0.5] 0..1
	 * @returns {number[]}
	 */
	interpolateHSL: function(color1, color2, factor) {
		if (arguments.length < 3) { factor = 0.5; }
		var hsl1 = this.rgb2hsl(color1);
		var hsl2 = this.rgb2hsl(color2);
		for (var i=0;i<3;i++) {
			hsl1[i] += factor*(hsl2[i]-hsl1[i]);
		}
		return this.hsl2rgb(hsl1);
	},

	/**
	 * Create a new random color based on this one
	 * @param {number[]} color
	 * @param {number[]} diff Set of standard deviations
	 * @returns {number[]}
	 */
	randomize: function(color, diff) {
		if (!(diff instanceof Array)) { diff = ROT.RNG.getNormal(0, diff); }
		var result = color.slice();
		for (var i=0;i<3;i++) {
			result[i] += (diff instanceof Array ? Math.round(ROT.RNG.getNormal(0, diff[i])) : diff);
		}
		return result;
	},

	/**
	 * Converts an RGB color value to HSL. Expects 0..255 inputs, produces 0..1 outputs.
	 * @param {number[]} color
	 * @returns {number[]}
	 */
	rgb2hsl: function(color) {
		var r = color[0]/255;
		var g = color[1]/255;
		var b = color[2]/255;

		var max = Math.max(r, g, b), min = Math.min(r, g, b);
		var h, s, l = (max + min) / 2;

		if (max == min) {
			h = s = 0; // achromatic
		} else {
			var d = max - min;
			s = (l > 0.5 ? d / (2 - max - min) : d / (max + min));
			switch(max) {
				case r: h = (g - b) / d + (g < b ? 6 : 0); break;
				case g: h = (b - r) / d + 2; break;
				case b: h = (r - g) / d + 4; break;
			}
			h /= 6;
		}

		return [h, s, l];
	},

	/**
	 * Converts an HSL color value to RGB. Expects 0..1 inputs, produces 0..255 outputs.
	 * @param {number[]} color
	 * @returns {number[]}
	 */
	hsl2rgb: function(color) {
		var l = color[2];

		if (color[1] == 0) {
			l *= 255;
			return [l, l, l];
		} else {
			function hue2rgb(p, q, t) {
				if (t < 0) t += 1;
				if (t > 1) t -= 1;
				if (t < 1/6) return p + (q - p) * 6 * t;
				if (t < 1/2) return q;
				if (t < 2/3) return p + (q - p) * (2/3 - t) * 6;
				return p;
			}

			var s = color[1];
			var q = (l < 0.5 ? l * (1 + s) : l + s - l * s);
			var p = 2 * l - q;
			var r = hue2rgb(p, q, color[0] + 1/3);
			var g = hue2rgb(p, q, color[0]);
			var b = hue2rgb(p, q, color[0] - 1/3);
			return [Math.round(r*255), Math.round(g*255), Math.round(b*255)];
		}
	},

	toRGB: function(color) {
		return "rgb(" + this._clamp(color[0]) + "," + this._clamp(color[1]) + "," + this._clamp(color[2]) + ")";
	},

	toHex: function(color) {
		var parts = [];
		for (var i=0;i<3;i++) {
			parts.push(this._clamp(color[i]).toString(16).lpad("0", 2));
		}
		return "#" + parts.join("");
	},

	_clamp: function(num) {
		if (num < 0) {
			return 0;
		} else if (num > 255) {
			return 255;
		} else {
			return num;
		}
	},

	_cache: {
		"black": [0,0,0],
		"navy": [0,0,128],
		"darkblue": [0,0,139],
		"mediumblue": [0,0,205],
		"blue": [0,0,255],
		"darkgreen": [0,100,0],
		"green": [0,128,0],
		"teal": [0,128,128],
		"darkcyan": [0,139,139],
		"deepskyblue": [0,191,255],
		"darkturquoise": [0,206,209],
		"mediumspringgreen": [0,250,154],
		"lime": [0,255,0],
		"springgreen": [0,255,127],
		"aqua": [0,255,255],
		"cyan": [0,255,255],
		"midnightblue": [25,25,112],
		"dodgerblue": [30,144,255],
		"forestgreen": [34,139,34],
		"seagreen": [46,139,87],
		"darkslategray": [47,79,79],
		"darkslategrey": [47,79,79],
		"limegreen": [50,205,50],
		"mediumseagreen": [60,179,113],
		"turquoise": [64,224,208],
		"royalblue": [65,105,225],
		"steelblue": [70,130,180],
		"darkslateblue": [72,61,139],
		"mediumturquoise": [72,209,204],
		"indigo": [75,0,130],
		"darkolivegreen": [85,107,47],
		"cadetblue": [95,158,160],
		"cornflowerblue": [100,149,237],
		"mediumaquamarine": [102,205,170],
		"dimgray": [105,105,105],
		"dimgrey": [105,105,105],
		"slateblue": [106,90,205],
		"olivedrab": [107,142,35],
		"slategray": [112,128,144],
		"slategrey": [112,128,144],
		"lightslategray": [119,136,153],
		"lightslategrey": [119,136,153],
		"mediumslateblue": [123,104,238],
		"lawngreen": [124,252,0],
		"chartreuse": [127,255,0],
		"aquamarine": [127,255,212],
		"maroon": [128,0,0],
		"purple": [128,0,128],
		"olive": [128,128,0],
		"gray": [128,128,128],
		"grey": [128,128,128],
		"skyblue": [135,206,235],
		"lightskyblue": [135,206,250],
		"blueviolet": [138,43,226],
		"darkred": [139,0,0],
		"darkmagenta": [139,0,139],
		"saddlebrown": [139,69,19],
		"darkseagreen": [143,188,143],
		"lightgreen": [144,238,144],
		"mediumpurple": [147,112,216],
		"darkviolet": [148,0,211],
		"palegreen": [152,251,152],
		"darkorchid": [153,50,204],
		"yellowgreen": [154,205,50],
		"sienna": [160,82,45],
		"brown": [165,42,42],
		"darkgray": [169,169,169],
		"darkgrey": [169,169,169],
		"lightblue": [173,216,230],
		"greenyellow": [173,255,47],
		"paleturquoise": [175,238,238],
		"lightsteelblue": [176,196,222],
		"powderblue": [176,224,230],
		"firebrick": [178,34,34],
		"darkgoldenrod": [184,134,11],
		"mediumorchid": [186,85,211],
		"rosybrown": [188,143,143],
		"darkkhaki": [189,183,107],
		"silver": [192,192,192],
		"mediumvioletred": [199,21,133],
		"indianred": [205,92,92],
		"peru": [205,133,63],
		"chocolate": [210,105,30],
		"tan": [210,180,140],
		"lightgray": [211,211,211],
		"lightgrey": [211,211,211],
		"palevioletred": [216,112,147],
		"thistle": [216,191,216],
		"orchid": [218,112,214],
		"goldenrod": [218,165,32],
		"crimson": [220,20,60],
		"gainsboro": [220,220,220],
		"plum": [221,160,221],
		"burlywood": [222,184,135],
		"lightcyan": [224,255,255],
		"lavender": [230,230,250],
		"darksalmon": [233,150,122],
		"violet": [238,130,238],
		"palegoldenrod": [238,232,170],
		"lightcoral": [240,128,128],
		"khaki": [240,230,140],
		"aliceblue": [240,248,255],
		"honeydew": [240,255,240],
		"azure": [240,255,255],
		"sandybrown": [244,164,96],
		"wheat": [245,222,179],
		"beige": [245,245,220],
		"whitesmoke": [245,245,245],
		"mintcream": [245,255,250],
		"ghostwhite": [248,248,255],
		"salmon": [250,128,114],
		"antiquewhite": [250,235,215],
		"linen": [250,240,230],
		"lightgoldenrodyellow": [250,250,210],
		"oldlace": [253,245,230],
		"red": [255,0,0],
		"fuchsia": [255,0,255],
		"magenta": [255,0,255],
		"deeppink": [255,20,147],
		"orangered": [255,69,0],
		"tomato": [255,99,71],
		"hotpink": [255,105,180],
		"coral": [255,127,80],
		"darkorange": [255,140,0],
		"lightsalmon": [255,160,122],
		"orange": [255,165,0],
		"lightpink": [255,182,193],
		"pink": [255,192,203],
		"gold": [255,215,0],
		"peachpuff": [255,218,185],
		"navajowhite": [255,222,173],
		"moccasin": [255,228,181],
		"bisque": [255,228,196],
		"mistyrose": [255,228,225],
		"blanchedalmond": [255,235,205],
		"papayawhip": [255,239,213],
		"lavenderblush": [255,240,245],
		"seashell": [255,245,238],
		"cornsilk": [255,248,220],
		"lemonchiffon": [255,250,205],
		"floralwhite": [255,250,240],
		"snow": [255,250,250],
		"yellow": [255,255,0],
		"lightyellow": [255,255,224],
		"ivory": [255,255,240],
		"white": [255,255,255]
	}
}
/**
 * @class Lighting computation, based on a traditional FOV for multiple light sources and multiple passes.
 * @param {function} reflectivityCallback Callback to retrieve cell reflectivity (0..1)
 * @param {object} [options]
 * @param {int} [options.passes=1] Number of passes. 1 equals to simple FOV of all light sources, >1 means a *highly simplified* radiosity-like algorithm.
 * @param {int} [options.emissionThreshold=100] Cells with emissivity > threshold will be treated as light source in the next pass.
 * @param {int} [options.range=10] Max light range
 */
ROT.Lighting = function(reflectivityCallback, options) {
	this._reflectivityCallback = reflectivityCallback;
	this._options = {
		passes: 1,
		emissionThreshold: 100,
		range: 10
	};
	this._fov = null;

	this._lights = {};
	this._reflectivityCache = {};
	this._fovCache = {};

	this.setOptions(options);
}

/**
 * Adjust options at runtime
 * @see ROT.Lighting
 * @param {object} [options]
 */
ROT.Lighting.prototype.setOptions = function(options) {
	for (var p in options) { this._options[p] = options[p]; }
	if (options.range) { this.reset(); }
	return this;
}

/**
 * Set the used Field-Of-View algo
 * @param {ROT.FOV} fov
 */
ROT.Lighting.prototype.setFOV = function(fov) {
	this._fov = fov;
	this._fovCache = {};
	return this;
}

/**
 * Set (or remove) a light source
 * @param {int} x
 * @param {int} y
 * @param {null || string || number[3]} color
 */
ROT.Lighting.prototype.setLight = function(x, y, color) {
	var key = x+","+y;

	if (color) {
		this._lights[key] = (typeof(color) == "string" ? ROT.Color.fromString(color) : color);
	} else {
		delete this._lights[key];
	}
	return this;
}

/**
 * Reset the pre-computed topology values. Call whenever the underlying map changes its light-passability.
 */
ROT.Lighting.prototype.reset = function() {
	this._reflectivityCache = {};
	this._fovCache = {};

	return this;
}

/**
 * Compute the lighting
 * @param {function} lightingCallback Will be called with (x, y, color) for every lit cell
 */
ROT.Lighting.prototype.compute = function(lightingCallback) {
	var doneCells = {};
	var emittingCells = {};
	var litCells = {};

	for (var key in this._lights) { /* prepare emitters for first pass */
		var light = this._lights[key];
		if (!(key in emittingCells)) { emittingCells[key] = [0, 0, 0]; }

		ROT.Color.add_(emittingCells[key], light);
	}

	for (var i=0;i<this._options.passes;i++) { /* main loop */
		this._emitLight(emittingCells, litCells, doneCells);
		if (i+1 == this._options.passes) { continue; } /* not for the last pass */
		emittingCells = this._computeEmitters(litCells, doneCells);
	}

	for (var litKey in litCells) { /* let the user know what and how is lit */
		var parts = litKey.split(",");
		var x = parseInt(parts[0]);
		var y = parseInt(parts[1]);
		lightingCallback(x, y, litCells[litKey]);
	}

	return this;
}

/**
 * Compute one iteration from all emitting cells
 * @param {object} emittingCells These emit light
 * @param {object} litCells Add projected light to these
 * @param {object} doneCells These already emitted, forbid them from further calculations
 */
ROT.Lighting.prototype._emitLight = function(emittingCells, litCells, doneCells) {
	for (var key in emittingCells) {
		var parts = key.split(",");
		var x = parseInt(parts[0]);
		var y = parseInt(parts[1]);
		this._emitLightFromCell(x, y, emittingCells[key], litCells);
		doneCells[key] = 1;
	}
	return this;
}

/**
 * Prepare a list of emitters for next pass
 * @param {object} litCells
 * @param {object} doneCells
 * @returns {object}
 */
ROT.Lighting.prototype._computeEmitters = function(litCells, doneCells) {
	var result = {};

	for (var key in litCells) {
		if (key in doneCells) { continue; } /* already emitted */

		var color = litCells[key];

		if (key in this._reflectivityCache) {
			var reflectivity = this._reflectivityCache[key];
		} else {
			var parts = key.split(",");
			var x = parseInt(parts[0]);
			var y = parseInt(parts[1]);
			var reflectivity = this._reflectivityCallback(x, y);
			this._reflectivityCache[key] = reflectivity;
		}

		if (reflectivity == 0) { continue; } /* will not reflect at all */

		/* compute emission color */
		var emission = [];
		var intensity = 0;
		for (var i=0;i<3;i++) {
			var part = Math.round(color[i]*reflectivity);
			emission[i] = part;
			intensity += part;
		}
		if (intensity > this._options.emissionThreshold) { result[key] = emission; }
	}

	return result;
}

/**
 * Compute one iteration from one cell
 * @param {int} x
 * @param {int} y
 * @param {number[]} color
 * @param {object} litCells Cell data to by updated
 */
ROT.Lighting.prototype._emitLightFromCell = function(x, y, color, litCells) {
	var key = x+","+y;
	if (key in this._fovCache) {
		var fov = this._fovCache[key];
	} else {
		var fov = this._updateFOV(x, y);
	}

	for (var fovKey in fov) {
		var formFactor = fov[fovKey];

		if (fovKey in litCells) { /* already lit */
			var result = litCells[fovKey];
		} else { /* newly lit */
			var result = [0, 0, 0];
			litCells[fovKey] = result;
		}

		for (var i=0;i<3;i++) { result[i] += Math.round(color[i]*formFactor); } /* add light color */
	}

	return this;
}

/**
 * Compute FOV ("form factor") for a potential light source at [x,y]
 * @param {int} x
 * @param {int} y
 * @returns {object}
 */
ROT.Lighting.prototype._updateFOV = function(x, y) {
	var key1 = x+","+y;
	var cache = {};
	this._fovCache[key1] = cache;
	var range = this._options.range;
	var cb = function(x, y, r, vis) {
		var key2 = x+","+y;
		var formFactor = vis * (1-r/range);
		if (formFactor == 0) { return; }
		cache[key2] = formFactor;
	}
	this._fov.compute(x, y, range, cb.bind(this));

	return cache;
}
/**
 * @class Abstract pathfinder
 * @param {int} toX Target X coord
 * @param {int} toY Target Y coord
 * @param {function} passableCallback Callback to determine map passability
 * @param {object} [options]
 * @param {int} [options.topology=8]
 */
ROT.Path = function(toX, toY, passableCallback, options) {
	this._toX = toX;
	this._toY = toY;
	this._fromX = null;
	this._fromY = null;
	this._passableCallback = passableCallback;
	this._options = {
		topology: 8
	}
	for (var p in options) { this._options[p] = options[p]; }

	this._dirs = ROT.DIRS[this._options.topology];
}

/**
 * Compute a path from a given point
 * @param {int} fromX
 * @param {int} fromY
 * @param {function} callback Will be called for every path item with arguments "x" and "y"
 */
ROT.Path.prototype.compute = function(fromX, fromY, callback) {
}

ROT.Path.prototype._getNeighbors = function(cx, cy) {
	var result = [];
	for (var i=0;i<this._dirs.length;i++) {
		var dir = this._dirs[i];
		var x = cx + dir[0];
		var y = cy + dir[1];
		
		if (!this._passableCallback(x, y)) { continue; }
		result.push([x, y]);
	}
	
	return result;
}
/**
 * @class Simplified Dijkstra's algorithm: all edges have a value of 1
 * @augments ROT.Path
 * @see ROT.Path
 */
ROT.Path.Dijkstra = function(toX, toY, passableCallback, options) {
	ROT.Path.call(this, toX, toY, passableCallback, options);

	this._computed = {};
	this._todo = [];
	this._add(toX, toY, null);
}
ROT.Path.Dijkstra.extend(ROT.Path);

/**
 * Compute a path from a given point
 * @see ROT.Path#compute
 */
ROT.Path.Dijkstra.prototype.compute = function(fromX, fromY, callback) {
	var key = fromX+","+fromY;
	if (!(key in this._computed)) { this._compute(fromX, fromY); }
	if (!(key in this._computed)) { return; }
	
	var item = this._computed[key];
	while (item) {
		callback(item.x, item.y);
		item = item.prev;
	}
}

/**
 * Compute a non-cached value
 */
ROT.Path.Dijkstra.prototype._compute = function(fromX, fromY) {
	while (this._todo.length) {
		var item = this._todo.shift();
		if (item.x == fromX && item.y == fromY) { return; }
		
		var neighbors = this._getNeighbors(item.x, item.y);
		
		for (var i=0;i<neighbors.length;i++) {
			var neighbor = neighbors[i];
			var x = neighbor[0];
			var y = neighbor[1];
			var id = x+","+y;
			if (id in this._computed) { continue; } /* already done */	
			this._add(x, y, item); 
		}
	}
}

ROT.Path.Dijkstra.prototype._add = function(x, y, prev) {
	var obj = {
		x: x,
		y: y,
		prev: prev
	}
	this._computed[x+","+y] = obj;
	this._todo.push(obj);
}
/**
 * @class Simplified A* algorithm: all edges have a value of 1
 * @augments ROT.Path
 * @see ROT.Path
 */
ROT.Path.AStar = function(toX, toY, passableCallback, options) {
	ROT.Path.call(this, toX, toY, passableCallback, options);

	this._todo = [];
	this._done = {};
	this._fromX = null;
	this._fromY = null;
}
ROT.Path.AStar.extend(ROT.Path);

/**
 * Compute a path from a given point
 * @see ROT.Path#compute
 */
ROT.Path.AStar.prototype.compute = function(fromX, fromY, callback) {
	this._todo = [];
	this._done = {};
	this._fromX = fromX;
	this._fromY = fromY;
	this._add(this._toX, this._toY, null);

	while (this._todo.length) {
		var item = this._todo.shift();
		if (item.x == fromX && item.y == fromY) { break; }
		var neighbors = this._getNeighbors(item.x, item.y);

		for (var i=0;i<neighbors.length;i++) {
			var neighbor = neighbors[i];
			var x = neighbor[0];
			var y = neighbor[1];
			var id = x+","+y;
			if (id in this._done) { continue; }
			this._add(x, y, item); 
		}
	}
	
	var item = this._done[fromX+","+fromY];
	if (!item) { return; }
	
	while (item) {
		callback(item.x, item.y);
		item = item.prev;
	}
}

ROT.Path.AStar.prototype._add = function(x, y, prev) {
	var obj = {
		x: x,
		y: y,
		prev: prev,
		g: (prev ? prev.g+1 : 0),
		h: this._distance(x, y)
	}
	this._done[x+","+y] = obj;
	
	/* insert into priority queue */
	
	var f = obj.g + obj.h;
	for (var i=0;i<this._todo.length;i++) {
		var item = this._todo[i];
		if (f < item.g + item.h) {
			this._todo.splice(i, 0, obj);
			return;
		}
	}
	
	this._todo.push(obj);
}

ROT.Path.AStar.prototype._distance = function(x, y) {
	switch (this._options.topology) {
		case 4:
			return (Math.abs(x-this._fromX) + Math.abs(y-this._fromY));
		break;

		case 6:
			var dx = Math.abs(x - this._fromX);
			var dy = Math.abs(y - this._fromY);
			return dy + Math.max(0, (dx-dy)/2);
		break;

		case 8: 
			return Math.max(Math.abs(x-this._fromX), Math.abs(y-this._fromY));
		break;
	}
}<|MERGE_RESOLUTION|>--- conflicted
+++ resolved
@@ -1,10 +1,6 @@
 /*
 	This is rot.js, the ROguelike Toolkit in JavaScript.
-<<<<<<< HEAD
-	Version 0.4~dev, generated on Thu Feb 21 11:39:05 CET 2013.
-=======
-	Version 0.4~dev, generated on Sun Feb 10 15:57:42 CET 2013.
->>>>>>> e8178dc7
+	Version 0.4~dev, generated on Thu Feb 21 11:45:11 CET 2013.
 */
 
 /**
